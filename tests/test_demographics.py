--- conflicted
+++ resolved
@@ -18,12 +18,9 @@
         test_conf_name: str,
         age_error_tol: float = 2.0,
         age_distribution_error_tol: float = 0.01,
-<<<<<<< HEAD
         profession_error_tol: float = 0.03,
-=======
         sex_diff_error_tol: float = 0.1,
         profession_error_tol: float = 0.02,
->>>>>>> 40e70b5e
         fraction_over_100_error_tol: float = 0.001):
     """
         Tests for the about demographic statistics:
