--- conflicted
+++ resolved
@@ -182,10 +182,6 @@
                 if h.is_infectious:
                     assert h.location.is_contaminated
                     assert h.location.contamination_probability == 1.0
-<<<<<<< HEAD
-            import pdb; pdb.set_trace()
-=======
->>>>>>> 73c63045
 
             dataset = zarr.open(os.path.join(d, "dataset"), "r")
             assert dataset.shape[0] == n_days
@@ -196,15 +192,8 @@
                 hour_outputs = []
                 for hour_idx in range(24):
                     valid_outputs = {}
-<<<<<<< HEAD
-                    for b in dataset[day_idx, hour_idx]:
-                        # TODO: @ nasim change dataset format
-                        if len(b):
-                            human = pickle.loads(b)
-=======
                     for human in dataset[day_idx, hour_idx]:
                         if type(human) == dict:
->>>>>>> 73c63045
                             assert human["current_day"] == day_idx
                             assert human["unobserved"]["human_id"] not in valid_outputs
                             human_id = int(human["unobserved"]["human_id"].split(":")[-1])
