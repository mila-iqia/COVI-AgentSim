import pandas as pd
import numpy as np
import math
from collections import defaultdict
from config import HUMAN_DISTRIBUTION, LOCATION_DISTRIBUTION, INFECTION_RADIUS, INFECTION_DURATION
import networkx as nx
from utils import log

def get_nested_dict(nesting):
    if nesting == 1:
        return defaultdict(int)
    elif nesting == 2:
        return defaultdict(lambda : defaultdict(int))
    elif nesting == 3:
        return defaultdict(lambda : defaultdict(lambda : defaultdict(int)))
    elif nesting == 4:
        return defaultdict(lambda : defaultdict(lambda : defaultdict(lambda : defaultdict(int))))

class Tracker(object):
    def __init__(self, env, city):
        self.env = env
        self.city = city

        # infection & contacts
        self.contacts = {
                'all':get_nested_dict(2),
                'location_all': get_nested_dict(3),
                'human_infection': get_nested_dict(2),
                'env_infection':get_nested_dict(1),
                'location_env_infection': get_nested_dict(2),
                'location_human_infection': get_nested_dict(3),
                'duration': defaultdict(lambda : defaultdict(lambda :[0,0]))
                }

        self.infection_graph = nx.DiGraph()

        # R0 and Generation times
        self.avg_infectious_duration = 0
        self.n_recovery = 0
        self.n_infectious_contacts = 0
        self.n_contacts = 0
        self.avg_generation_times = (0,0)
        self.generation_time_book = {}
        self.n_env_infection = 0
        self.recovered_stats = []

        # cumulative incidence
        day = self.env.timestamp.strftime("%d %b")
        self.last_day = {'track_recovery':day, "track_infection":day}
        self.cumulative_incidence = []
        self.n_susceptible = sum(h.is_susceptible for h in city.humans)
        self.cases_per_day = [0]
        self.r_0 = defaultdict(lambda : {'infection_count':0, 'humans':set()})
        self.r = []

        # demographics
        self.age_bins = sorted(HUMAN_DISTRIBUTION.keys(), key = lambda x:x[0])

        # track encounters
        self.last_encounter_day = self.env.day_of_week()
        self.last_encounter_hour = self.env.hour_of_day()
        self.day_encounters = defaultdict(lambda : [0.,0.,0.])
        self.hour_encounters = defaultdict(lambda : [0.,0.,0.])
        self.daily_age_group_encounters = defaultdict(lambda :[0.,0.,0.])

        self.dist_encounters = defaultdict(int)
        self.time_encounters = defaultdict(int)

        # symptoms
        self.symptoms = {'covid': defaultdict(int), 'others':defaultdict(int)}

        # mobility
        self.transition_probability = get_nested_dict(4)
        self.summarize_population()

    def summarize_population(self):
        self.n_infected_init = sum([h.is_exposed for h in self.city.humans])
        print(f"initial infection {self.n_infected_init}")

        self.age_distribution = pd.DataFrame([h.age for h in self.city.humans])
        print("age distribution\n", self.age_distribution.describe())

        self.house_age = pd.DataFrame([np.mean([h.age for h in house.residents]) for house in self.city.households])
        self.house_size = pd.DataFrame([len(house.residents) for house in self.city.households])
        print("house age distribution\n", self.house_age.describe())
        print("house size distribution\n", self.house_size.describe())

        self.frac_asymptomatic = sum(h.is_asymptomatic for h in self.city.humans)/len(self.city.humans)
        print("asymptomatic fraction", self.frac_asymptomatic)

    def get_R(self):
        # https://web.stanford.edu/~jhj1/teachingdocs/Jones-on-R0.pdf; vlaid over a long time horizon
        # average infectious contacts (transmission) * average number of contacts * average duration of infection
        time_since_start =  (self.env.timestamp - self.env.initial_timestamp).total_seconds() / 86400 # DAYS
        if time_since_start == 0:
            return -1
        if time_since_start > 365:
            # tau= self.n_infectious_contacts / self.n_contacts
            # c_bar = self.n_contacts / time_since_start
            tau_times_c_bar = self.n_infectious_contacts / time_since_start
            d = self.avg_infectious_duration
            return tau_times_c_bar * d
        else:
            # x = [h.n_infectious_contacts for h in self.city.humans if h.n_infectious_contacts > 0]
            if self.recovered_stats:
                n, total = zip(*self.recovered_stats)
            else:
                n, total = [0], [0]
            if sum(n):
                return 1.0 * sum(total)/sum(n)
            return 0

    def get_R0(self, logfile=None):
        if len(self.r) > 0:
            return self.r[0]
        else:
            log("not enough data points to estimate r0. Falling back to average")
            x = [h.n_infectious_contacts for h in self.city.humans if h.state.index(1) >= 2]
            if x:
                return np.mean(x)
            return -1

    def get_generation_time(self):
        return self.avg_generation_times[1]

    def track_infection(self, type, from_human, to_human, location, timestamp):
        for i, (l,u) in enumerate(self.age_bins):
            if from_human and l <= from_human.age < u:
                from_bin = i
            if l <= to_human.age < u:
                to_bin = i

        day = self.env.timestamp.strftime("%d %b")
        if self.last_day['track_infection'] != day:
            self.cumulative_incidence.append(self.cases_per_day[-1] / self.n_susceptible)
            self.last_day['track_infection'] = day
            self.n_susceptible = sum(h.is_susceptible for h in self.city.humans)
            self.cases_per_day.append(0)
        else:
            self.cases_per_day[-1] += 1

        if type == "human":
            self.contacts["human_infection"][from_bin][to_bin] += 1
            self.contacts["location_human_infection"][location.location_type][from_bin][to_bin] += 1

            delta = timestamp - from_human.infection_timestamp
            self.infection_graph.add_node(from_human.name, bin=from_bin, time=from_human.infection_timestamp)
            self.infection_graph.add_node(to_human.name, bin=to_bin, time=timestamp)
            self.infection_graph.add_edge(from_human.name, to_human.name,  timedelta=delta)

            if from_human.symptom_start_time is not None:
                self.generation_time_book[to_human.name] = from_human.symptom_start_time

            if from_human.is_asymptomatic:
                self.r_0['asymptomatic']['infection_count'] += 1
                self.r_0['asymptomatic']['humans'].add(from_human.name)
            elif not from_human.is_asymptomatic and not from_human.is_incubated:
                self.r_0['presymptomatic']['infection_count'] += 1
                self.r_0['presymptomatic']['humans'].add(from_human.name)
            else:
                self.r_0['symptomatic']['infection_count'] += 1
                self.r_0['symptomatic']['humans'].add(from_human.name)

            self.r_0[location.location_type]['infection_count'] += 1
            self.r_0[location.location_type]['humans'].add(from_human.name)

        else:
            self.n_env_infection += 1
            self.contacts["env_infection"][to_bin] += 1
            self.contacts["location_env_infection"][location.location_type][to_bin] += 1
            self.infection_graph.add_node(to_human.name, bin=to_bin, time=timestamp)
            self.infection_graph.add_edge(-1, to_human.name,  timedelta="")

    def track_generation_times(self, human_name):
        if human_name not in self.generation_time_book:
            return

        generation_time = (self.env.timestamp - self.generation_time_book.pop(human_name)).total_seconds() / 86400 # DAYS
        n, avg_gen_time = self.avg_generation_times
        self.avg_generation_times = (n+1, 1.0*(avg_gen_time * n + generation_time)/(n+1))

    def track_tested_results(self, human, test_result, test_type):
        pass

    def track_recovery(self, n_infectious_contacts, duration):
        self.n_infectious_contacts += n_infectious_contacts
        self.avg_infectious_duration = (self.n_recovery * self.avg_infectious_duration + duration) / (self.n_recovery + 1)
        self.n_recovery += 1

        day = self.env.timestamp.day
        if self.last_day['track_recovery'] != day:
            self.last_day['track_recovery'] = day
            if len(self.recovered_stats) > 10:
                self.r.append(self.get_R())
                self.recovered_stats = self.recovered_stats[1:]
            self.recovered_stats.append([0, 0])
        else:
            n, total = self.recovered_stats[-1]
            self.recovered_stats[-1] = [n+1, total + n_infectious_contacts]

    def track_trip(self, from_location, to_location, age, hour):
        bin = None
        for i, (l,u) in enumerate(self.age_bins):
            if l <= age < u:
                bin = i

        self.transition_probability[hour][bin][from_location][to_location] += 1

    def track_initialized_covid_params(self, humans):
        days = [(h.incubation_days, h.recovery_days, h.infectiousness_onset_days) for h in humans]
        print("Avg. incubation days", np.mean([x[0] for x in days]))
        print("Avg. recovery days", np.mean([x[1] for x in days]))
        print("Avg. infectiousnes onset days", np.mean([x[2] for x in days]))

    def track_symptoms(self, symptoms, covid=True):
        # called after logging the test
        self.symptoms['covid']['n'] += 1
        for s in symptoms:
            self.symptoms['covid'][s] += 1

    def track_social_mixing(self, human1, human2, location, distance, duration):
        n, avg = self.contacts['duration'][human1.age][human2.age]
        self.contacts['duration'][human1.age][human2.age] = (n+1, (avg*n + duration)/(n+1))

        # self.contacts['location_duration'][location.location_type] binning

    def track_encounter_events(self, human1, human2, location, distance, duration):
        for i, (l,u) in enumerate(self.age_bins):
            if l <= human1.age < u:
                bin1 = (i,(l,u))
            if l <= human2.age < u:
                bin2 = (i, (l,u))

        self.contacts["all"][human1.age][human2.age] += 1
        self.contacts["location_all"][location.location_type][bin1[0]][bin2[0]] += 1
        self.n_contacts += 1

        # bins of 50
        dist_bin = math.floor(distance/50) if distance <= INFECTION_RADIUS else math.floor(INFECTION_RADIUS/50)

        # bins of 15 mins
        time_bin = math.floor(duration/15) if duration <= 60 else 4

        hour = self.env.hour_of_day()
        day = self.env.day_of_week()
        if self.last_encounter_day != day:
            n, avg, last_day_count = self.day_encounters[self.last_encounter_day]
            self.day_encounters[self.last_encounter_day] = [n+1, (avg * n + last_day_count)/(n + 1), 0]

            # per age bin
            for bin in self.age_bins:
                n, avg, last_day_count  = self.daily_age_group_encounters[bin]
                self.daily_age_group_encounters[bin] = [n+1, (avg * n + last_day_count)/(n+1), 0]

            self.last_encounter_day = day

        if self.last_encounter_hour != hour:
            n, avg, last_hour_count = self.hour_encounters[self.last_encounter_hour]
            self.hour_encounters[self.last_encounter_hour] = [n+1, (avg * n + last_hour_count)/(n + 1), 0]
            self.last_encounter_hour = hour

        self.day_encounters[self.last_encounter_day][-1] += 1
        self.hour_encounters[self.last_encounter_hour][-1] += 1
        self.daily_age_group_encounters[bin1[1]][-1] += 1
        self.daily_age_group_encounters[bin2[1]][-1] += 1
        self.dist_encounters[dist_bin] += 1
        self.time_encounters[time_bin] += 1

    def write_metrics(self, logfile):
        log("######## DEMOGRAPHICS #########", logfile)
        log(f"age distribution\n {self.age_distribution.describe()}", logfile)
        log(f"house age distribution\n {self.house_age.describe()}", logfile )
        log(f"house size distribution\n {self.house_size.describe()}", logfile )
        log(f"Fraction of asymptomatic {self.frac_asymptomatic}", logfile )

        log("######## COVID SPREAD #########", logfile)
        x = 1.0*self.n_env_infection/self.n_infectious_contacts if self.n_infectious_contacts else 0.0
        log(f"environmental transmission ratio {x}", logfile )
<<<<<<< HEAD
        if len(self.r) > 0:
            log(f"Ro {self.r[0]}", logfile)
=======
        r0 = self.get_R0(logfile)
        log(f"Ro {r0}", logfile)
>>>>>>> 8f181373
        log(f"Generation times {self.get_generation_time()} ", logfile)
        log(f"Cumulative Incidence {self.cumulative_incidence}", logfile )
        log(f"R : {self.r}", logfile)

        log("******** R0 *********", logfile)
        if self.r_0['asymptomatic']['infection_count'] > 0:
            x = 1.0 * self.r_0['asymptomatic']['infection_count']/len(self.r_0['asymptomatic']['humans'])
        else:
            x = 0.0
        log(f"Asymptomatic R0 {x}", logfile)

        if self.r_0['presymptomatic']['infection_count'] > 0:
            x = 1.0 * self.r_0['presymptomatic']['infection_count']/len(self.r_0['presymptomatic']['humans'])
        else:
            x = 0.0
        log(f"Presymptomatic R0 {x}", logfile)

        if self.r_0['symptomatic']['infection_count'] > 0 :
            x = 1.0 * self.r_0['symptomatic']['infection_count']/len(self.r_0['symptomatic']['humans'])
        else:
            x = 0.0
        log(f"Symptomatic R0 {x}", logfile )

        log("******** R0 LOCATIONS *********", logfile)
        for loc_type, v in self.r_0.items():
            if loc_type in ['asymptomatic', 'presymptomatic', 'symptomatic']:
                continue
            if v['infection_count']  > 0:
                x = 1.0 * v['infection_count']/len(v['humans'])
                log(f"{loc_type} R0 {x}", logfile)

        log("######## SYMPTOMS #########", logfile)
        total = self.symptoms['covid']['n']
        for s,v in self.symptoms['covid'].items():
            if s == 'n':
                continue
            log(f"{s} {100*v/total:5.2f}%")

        log("######## MOBILITY #########", logfile)
        log("Day - ", logfile)
        total = sum(v[1] for v in self.day_encounters.values())
        x = ['Mon', "Tue", "Wed", "Thurs", "Fri", "Sat", "Sun"]
        for c,day in enumerate(x):
            v = self.day_encounters[c]
            log(f"{day} #avg: {v[1]} %:{100*v[1]/total:5.2f} ", logfile)

        log("Hour - ", logfile)
        total = sum(v[1] for v in self.hour_encounters.values())
        for hour, v in self.hour_encounters.items():
            log(f"{hour} #avg: {v[1]} %:{100*v[1]/total:5.2f} ", logfile)

        log("Distance (cm) - ", logfile)
        x = ['0 - 50', "50 - 100", "100 - 150", "150 - 200", ">= 200"]
        total = sum(self.dist_encounters.values())
        for c, dist in enumerate(x):
            v = self.dist_encounters[c]
            log(f"{dist} #avg: {v} %:{100*v/total:5.2f} ", logfile)

        log("Time (min) ", logfile)
        x = ['0 - 15', "15 - 30", "30 - 45", "45 - 60", ">= 60"]
        total = sum(self.time_encounters.values())
        for c, bin in enumerate(x):
            v = self.time_encounters[c]
            log(f"{bin} #avg: {v} %:{100*v/total:5.2f} ", logfile)

        log("Average Daily Contacts ", logfile)
        total = sum(x[1] for x in self.daily_age_group_encounters.values())
        for bin in self.age_bins:
            v = self.daily_age_group_encounters[bin][1]
            log(f"{bin} #avg: {v} %:{100*v/total:5.2f} ", logfile)

    def plot_metrics(self, dirname):
        import matplotlib.pyplot as plt
        import networkx as nx
        import seaborn as sns
        import glob, os

        x = pd.DataFrame.from_dict(self.contacts['all'])
        x = x[sorted(x.columns)]
        fig = x.iplot(kind='heatmap', asFigure=True, title="all_contacts")
        fig.savefig(f"{dirname}/all_contacts.png")

        x = self.contacts['env_infection']
        g = self.infection_graph
        nx.nx_pydot.write_dot(g,'DiGraph.dot')
        pos = nx.drawing.nx_agraph.graphviz_layout(g, prog='dot')
        nx.draw_networkx(g, pos, with_labels=True)
        plt.savefig(f"{dirname}/infection_graph.png")

        os.makedirs(f"{dirname}/contact_stats", exist_ok=True)
        types = sorted(LOCATION_DISTRIBUTION.keys())
        ages = sorted(HUMAN_DISTRIBUTION.keys(), key = lambda x:x[0])
        for hour, v1 in self.transition_probability.items():
            images = []
            fig,ax =  plt.subplots(3,2, figsize=(18,12), sharex=True, sharey=False)
            pos = {0:(0,0), 1:(0,1), 2:(1,0), 3:(1,1), 4:(2,0), 5:(2,1)}

            for age_bin in range(len(ages)):
                v2 = v1[age_bin]
                x = pd.DataFrame.from_dict(v2, orient='index')
                x = x.reindex(index=types, columns=types)
                x = x.div(x.sum(1), axis=0)
                g = sns.heatmap(x, ax=ax[pos[age_bin][0]][pos[age_bin][1]],
                    linewidth=0.5, linecolor='black', annot=True, vmin=0.0, vmax=1.0, cmap=sns.cm.rocket_r)
                g.set_title(f"{ages[age_bin][0]} <= age < {ages[age_bin][1]}")

            fig.suptitle(f"Hour {hour}", fontsize=16)
            fig.savefig(f"{dirname}/contact_stats/hour_{hour}.png")<|MERGE_RESOLUTION|>--- conflicted
+++ resolved
@@ -276,13 +276,8 @@
         log("######## COVID SPREAD #########", logfile)
         x = 1.0*self.n_env_infection/self.n_infectious_contacts if self.n_infectious_contacts else 0.0
         log(f"environmental transmission ratio {x}", logfile )
-<<<<<<< HEAD
-        if len(self.r) > 0:
-            log(f"Ro {self.r[0]}", logfile)
-=======
         r0 = self.get_R0(logfile)
         log(f"Ro {r0}", logfile)
->>>>>>> 8f181373
         log(f"Generation times {self.get_generation_time()} ", logfile)
         log(f"Cumulative Incidence {self.cumulative_incidence}", logfile )
         log(f"R : {self.r}", logfile)
