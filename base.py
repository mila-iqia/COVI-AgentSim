import simpy
import math
import copy
import datetime
import itertools
import numpy as np
from collections import defaultdict
from orderedset import OrderedSet
import copy
import zipfile
from config import *
from utils import compute_distance, _get_random_area, _draw_random_discreet_gaussian, get_intervention
from track import Tracker
from models.run import integrated_risk_pred
from interventions import *

class Env(simpy.Environment):

    def __init__(self, initial_timestamp):
        super().__init__()
        self.initial_timestamp = initial_timestamp

    def time(self):
        return self.now

    @property
    def timestamp(self):
        return self.initial_timestamp + datetime.timedelta(
            minutes=self.now * TICK_MINUTE)

    def minutes(self):
        return self.timestamp.minute

    def hour_of_day(self):
        return self.timestamp.hour

    def day_of_week(self):
        return self.timestamp.weekday()

    def is_weekend(self):
        return self.day_of_week() in [0, 6]

    def time_of_day(self):
        return self.timestamp.isoformat()

class City(simpy.Environment):

    def __init__(self, env, n_people, rng, x_range, y_range, start_time, init_percent_sick, Human):
        self.env = env
        self.rng = rng
        self.x_range = x_range
        self.y_range = y_range
        self.total_area = (x_range[1] - x_range[0]) * (y_range[1] - y_range[0])
        self.n_people = n_people
        self.start_time = start_time
        self.init_percent_sick = init_percent_sick
        self.last_date_to_check_tests = self.env.timestamp.date()
        self.test_count_today = defaultdict(int)
        self.test_type_preference = list(zip(*sorted(TEST_TYPES.items(), key=lambda x:x[1]['preference'])))[0]
        print("Initializing locations ...")
        self.initialize_locations()

        self.humans = []
        self.households = OrderedSet()
        print("Initializing humans ...")
        self.initialize_humans(Human)

        self.log_static_info()

        print("Computing their preferences")
        self._compute_preferences()
        self.tracker = Tracker(env, self)
        # self.tracker.track_initialized_covid_params(self.humans)

        self.intervention = None

    def create_location(self, specs, type, name, area=None):
        _cls = Location
        if type in ['household', 'senior_residency']:
            _cls = Household
        if type == 'hospital':
            _cls = Hospital

        return   _cls(
                        env=self.env,
                        rng=self.rng,
                        name=f"{type}:{name}",
                        location_type=type,
                        lat=self.rng.randint(*self.x_range),
                        lon=self.rng.randint(*self.y_range),
                        area=area,
                        social_contact_factor=specs['social_contact_factor'],
                        capacity= None if not specs['rnd_capacity'] else self.rng.randint(*specs['rnd_capacity']),
                        surface_prob = specs['surface_prob']
                        )
    @property
    def tests_available(self):
        if self.last_date_to_check_tests != self.env.timestamp.date():
            self.last_date_to_check_tests = self.env.timestamp.date()
            for k in self.test_count_today.keys():
                self.test_count_today[k] = 0
        return any(self.test_count_today[test_type] < TEST_TYPES[test_type]['capacity'] for test_type in self.test_type_preference)

    def get_available_test(self):
        for test_type in self.test_type_preference:
            if self.test_count_today[test_type] < TEST_TYPES[test_type]['capacity']:
                self.test_count_today[test_type] += 1
                return test_type

    def initialize_locations(self):
        for location, specs in LOCATION_DISTRIBUTION.items():
            if location in ['household']:
                continue

            n = math.ceil(self.n_people/specs["n"])
            area = _get_random_area(n, specs['area'] * self.total_area, self.rng)
            locs = [self.create_location(specs, location, i, area[i]) for i in range(n)]
            setattr(self, f"{location}s", locs)

    def initialize_humans(self, Human):
        # allocate humans to houses such that (unsolved)
        # 1. average number of residents in a house is (approx.) 2.6
        # 2. not all residents are below 15 years of age
        # 3. age occupancy distribution follows HUMAN_DSITRIBUTION.residence_preference.house_size

        # current implementation is an approximate heuristic

        # make humans
        count_humans = 0
        house_allocations = {2:[], 3:[], 4:[], 5:[]}
        n_houses = 0
        for age_bin, specs in HUMAN_DISTRIBUTION.items():
            n = math.ceil(specs['p'] * self.n_people)
            ages = self.rng.randint(*age_bin, size=n)

            senior_residency_preference = specs['residence_preference']['senior_residency']

            professions = ['healthcare', 'school', 'others', 'retired']
            p = [specs['profession_profile'][x] for x in professions]
            profession = self.rng.choice(professions, p=p, size=n)

            for i in range(n):
                count_humans += 1
                age = ages[i]

                # residence
                res = None
                if self.rng.random() < senior_residency_preference:
                    res = self.rng.choice(self.senior_residencys)
                # workplace
                if profession[i] == "healthcare":
                    workplace = self.rng.choice(self.hospitals + self.senior_residencys)
                elif profession[i] == 'school':
                    workplace = self.rng.choice(self.schools)
                elif profession[i] == 'others':
                    type_of_workplace = self.rng.choice([0,1,2], p=OTHERS_WORKPLACE_CHOICE, size=1).item()
                    type_of_workplace = [self.workplaces, self.stores, self.miscs][type_of_workplace]
                    workplace = self.rng.choice(type_of_workplace)
                else:
                    workplace = res

                self.humans.append(Human(
                        env=self.env,
                        city=self,
                        rng=self.rng,
                        name=count_humans,
                        age=age,
                        household=res,
                        workplace=workplace,
                        profession=profession[i],
                        rho=RHO,
                        gamma=GAMMA,
                        infection_timestamp=self.start_time if self.rng.random() < self.init_percent_sick else None
                        )
                    )

        # assign houses
        # stores tuples - (location, current number of residents, maximum number of residents allowed)
        remaining_houses = []
        for human in self.humans:
            if human.household is not None:
                continue
            if len(remaining_houses) == 0:
                cap = self.rng.choice(range(1,6), p=HOUSE_SIZE_PREFERENCE, size=1)
                x = self.create_location(LOCATION_DISTRIBUTION['household'], 'household', len(self.households))

                remaining_houses.append((x, cap))

            # get_best_match
            res = None
            for  c, (house, n_vacancy) in enumerate(remaining_houses):
                new_avg_age = (human.age + sum(x.age for x in house.residents))/(len(house.residents) + 1)
                if new_avg_age > MIN_AVG_HOUSE_AGE:
                    res = house
                    n_vacancy -= 1
                    if n_vacancy == 0:
                        remaining_houses = remaining_houses[:c] + remaining_houses[c+1:]
                    break

            if res is None:
                for i, (l,u) in enumerate(HUMAN_DISTRIBUTION.keys()):
                    if l <= human.age < u:
                        bin = (l,u)
                        break

                house_size_preference = HUMAN_DISTRIBUTION[(l,u)]['residence_preference']['house_size']
                cap = self.rng.choice(range(1,6), p=house_size_preference, size=1)
                res = self.create_location(LOCATION_DISTRIBUTION['household'], 'household', len(self.households))
                if cap - 1 > 0:
                    remaining_houses.append((res, cap-1))

            # FIXME: there is some circular reference here
            res.residents.append(human)
            human.assign_household(res)
            self.households.add(res)

        # assign area to house
        area = _get_random_area(len(self.households), LOCATION_DISTRIBUTION['household']['area'] * self.total_area, self.rng)
        for i,house in enumerate(self.households):
            house.area = area[i]

        # this allows for easy O(1) access of humans for message passing
        self.hd = {human.name: human for human in self.humans}

    def log_static_info(self):
        for h in self.humans:
            Event.log_static_info(self, h, self.env.timestamp)

    @property
    def events(self):
        return list(itertools.chain(*[h.events for h in self.humans]))

    def pull_events(self):
        return list(itertools.chain(*[h.pull_events() for h in self.humans]))

    def _compute_preferences(self):
        """ compute preferred distribution of each human for park, stores, etc."""
        for h in self.humans:
            h.stores_preferences = [(compute_distance(h.household, s) + 1e-1) ** -1 for s in self.stores]
            h.parks_preferences = [(compute_distance(h.household, s) + 1e-1) ** -1 for s in self.parks]

    def run(self, duration, outfile, start_time, all_possible_symptoms, port, n_jobs):
        current_day = 0

        while True:

<<<<<<< HEAD
            if (USE_INFERENCE_SERVER and
                isinstance(self.intervention, Tracing) and
                self.intervention.risk_model == "transformer"):

                # compute risk using ML models
=======
            for human in self.humans:
                if human.tracing and human.message_info['traced']:
                    if (human.env.timestamp - human.message_info['receipt']).days >= human.message_info['delay']:
                        # print(f"{self.tracing_method}: Traced {self}")
                        human.update_risk(value=True)

            # TODO: @Prateek, I moved this above the inference server call
            if (COLLECT_TRAINING_DATA or GET_RISK_PREDICTOR_METRICS or RISK_MODEL == "transformer") and current_day == 0: #and not USE_INFERENCE_SERVER:
                #_ = [h.notify(collect_training_data=True) for h in self.humans]
                for h in self.humans:
                    h.tracing = True
                    h.tracing_method = TransformerTracing()
                print("naive risk calculation without changing behavior... Humans notified!")

            if USE_INFERENCE_SERVER:
>>>>>>> b9a485e2
                self.humans = integrated_risk_pred(self.humans, start_time, current_day, all_possible_symptoms, port=port, n_jobs=n_jobs, data_path=outfile)
                for human in self.humans:
                    human.update_risk_level()
                    human.contact_book.update_book(human, risk_level=True) # call it once a day

            elif isinstance(self.intervention, Tracing):
                # compute risk using simple models
                for human in self.humans:
                    if (human.env.timestamp - human.message_info['receipt']).days >= human.message_info['delay']:
                        human.update_risk(value=True)
            #
            if INTERVENTION_DAY >= 0 and current_day == INTERVENTION_DAY:
                self.intervention = get_intervention(INTERVENTION)
                _ = [h.notify(self.intervention) for h in self.humans]
                print(self.intervention)

<<<<<<< HEAD
            #
            if (COLLECT_TRAINING_DATA or GET_RISK_PREDICTOR_METRICS) and current_day == 0 and not USE_INFERENCE_SERVER:
                _ = [h.notify(collect_training_data=True) for h in self.humans]
                print("naive risk calculation without changing behavior... Humans notified!")
=======
>>>>>>> b9a485e2

            self.tracker.increment_day()
            current_day += 1

            yield self.env.timeout(duration / TICK_MINUTE)

class Location(simpy.Resource):

    def __init__(self, env, rng, area, name, location_type, lat, lon,
            social_contact_factor, capacity, surface_prob):

        if capacity is None:
            capacity = simpy.core.Infinity

        super().__init__(env, capacity)
        self.humans = OrderedSet() #OrderedSet instead of set for determinism when iterating
        self.name = name
        self.rng = rng
        self.lat = lat
        self.lon = lon
        self.area = area
        self.location_type = location_type
        self.social_contact_factor = social_contact_factor
        self.env = env
        self.contamination_timestamp = datetime.datetime.min
        self.contaminated_surface_probability = surface_prob
        self.max_day_contamination = 0

    def infectious_human(self):
        return any([h.is_infectious for h in self.humans])

    def __repr__(self):
        return f"{self.name} - occ:{len(self.humans)}/{self.capacity} - I:{self.is_contaminated}"

    def add_human(self, human):
        self.humans.add(human)
        if human.is_infectious:
            self.contamination_timestamp = self.env.timestamp
            rnd_surface = float(self.rng.choice(a=MAX_DAYS_CONTAMINATION, size=1, p=self.contaminated_surface_probability))
            self.max_day_contamination = max(self.max_day_contamination, rnd_surface)

    def remove_human(self, human):
        self.humans.remove(human)

    @property
    def is_contaminated(self):
        return self.env.timestamp - self.contamination_timestamp <= datetime.timedelta(days=self.max_day_contamination)

    @property
    def contamination_probability(self):
        if self.is_contaminated:
            lag = (self.env.timestamp - self.contamination_timestamp)
            lag /= datetime.timedelta(days=1)
            p_infection = 1 - lag / self.max_day_contamination # linear decay; &envrionmental_contamination
            return self.social_contact_factor * p_infection
        return 0.0

    def __hash__(self):
        return hash(self.name)

    def serialize(self):
        """ This function serializes the location object"""
        s = self.__dict__
        if s.get('env'):
            del s['env']
        if s.get('rng'):
            del s['rng']
        if s.get('_env'):
            del s['_env']
        if s.get('contamination_timestamp'):
            del s['contamination_timestamp']
        if s.get('residents'):
            del s['residents']
        if s.get('humans'):
            del s['humans']
        return s

class Household(Location):
    def __init__(self, **kwargs):
        super(Household, self).__init__(**kwargs)
        self.residents = []


class Hospital(Location):
    ICU_AREA = 0.10
    ICU_CAPACITY = 0.10
    def __init__(self, **kwargs):
        env = kwargs.get('env')
        rng = kwargs.get('rng')
        capacity = kwargs.get('capacity')
        name = kwargs.get("name")
        lat = kwargs.get('lat')
        lon = kwargs.get('lon')
        area = kwargs.get('area')
        surface_prob = kwargs.get('surface_prob')
        social_contact_factor = kwargs.get('social_contact_factor')

        super(Hospital, self).__init__( env=env,
                                        rng=rng,
                                        area=area * (1-self.ICU_AREA),
                                        name=name,
                                        location_type="hospital",
                                        lat=lat,
                                        lon=lon,
                                        social_contact_factor=social_contact_factor,
                                        capacity=int(capacity* (1- self.ICU_CAPACITY)),
                                        surface_prob=surface_prob,
                                        )
        self.location_contamination = 1
        self.icu = ICU( env=env,
                        rng=rng,
                        area=area * (self.ICU_AREA),
                        name=f"{name}-icu",
                        location_type="hospital-icu",
                        lat=lat,
                        lon=lon,
                        social_contact_factor=social_contact_factor,
                        capacity=int(capacity* (self.ICU_CAPACITY)),
                        surface_prob=surface_prob,
                        )

    def add_human(self, human):
        human.obs_hospitalized = True
        super().add_human(human)

    def remove_human(self, human):
        human.obs_hospitalized = False
        super().remove_human(human)


class ICU(Location):

    def __init__(self, **kwargs):
        super().__init__(**kwargs)

    def add_human(self, human):
        human.obs_hospitalized = True
        human.obs_in_icu = True
        super().add_human(human)

    def remove_human(self, human):
        human.obs_hospitalized = False
        human.obs_in_icu = False
        super().remove_human(human)

class Event:
    test = 'test'
    encounter = 'encounter'
    contamination = 'contamination'
    recovered = 'recovered'
    static_info = 'static_info'
    visit = 'visit'
    daily = 'daily'

    @staticmethod
    def members():
        return [Event.test, Event.encounter, Event.contamination, Event.static_info, Event.visit, Event.daily]

    @staticmethod
    def log_encounter(human1, human2, location, duration, distance, infectee, time):

        h_obs_keys   = ['has_app',
                        'obs_hospitalized', 'obs_in_icu',
                        'obs_lat', 'obs_lon']

        h_unobs_keys = ['carefulness', 'viral_load', 'infectiousness',
                        'symptoms', 'is_exposed', 'is_infectious',
                        'infection_timestamp', 'is_really_sick',
                        'is_extremely_sick', 'sex',  'wearing_mask', 'mask_efficacy']

        loc_obs_keys = ['location_type', 'lat', 'lon']
        loc_unobs_keys = ['contamination_probability', 'social_contact_factor']

        obs, unobs = [], []

        same_household = (human1.household.name == human2.household.name) & (location.name == human1.household.name)
        for human in [human1, human2]:
            o = {key:getattr(human, key) for key in h_obs_keys}
            obs.append(o)
            u = {key:getattr(human, key) for key in h_unobs_keys}
            u['human_id'] = human.name
            u['location_is_residence'] = human.household == location
            u['got_exposed'] = infectee == human.name if infectee else False
            u['exposed_other'] = infectee != human.name if infectee else False
            u['same_household'] = same_household
            u['infectiousness_start_time'] = None if not u['got_exposed'] else human.infection_timestamp + datetime.timedelta(days=human.infectiousness_onset_days)
            unobs.append(u)

        loc_obs = {key:getattr(location, key) for key in loc_obs_keys}
        loc_unobs = {key:getattr(location, key) for key in loc_unobs_keys}
        loc_unobs['location_p_infection'] = location.contamination_probability / location.social_contact_factor
        other_obs = {'duration':duration, 'distance':distance}
        both_have_app = human1.has_app and human2.has_app
        for i, human in [(0, human1), (1, human2)]:
            if both_have_app:
                obs_payload = {**loc_obs, **other_obs, 'human1':obs[i], 'human2':obs[1-i]}
                unobs_payload = {**loc_unobs, 'human1':unobs[i], 'human2':unobs[1-i]}
            else:
                obs_payload = {}
                unobs_payload = { **loc_obs, **loc_unobs, **other_obs, 'human1':{**obs[i], **unobs[i]},
                                    'human2': {**obs[1-i], **unobs[1-i]} }

            human.events.append({
                'human_id':human.name,
                'event_type':Event.encounter,
                'time':time,
                'payload':{'observed':obs_payload, 'unobserved':unobs_payload}
            })

    @staticmethod
    def log_test(human, time):
        human.events.append(
            {
                'human_id': human.name,
                'event_type': Event.test,
                'time': time,
                'payload': {
                    'observed':{
                        'result': human.reported_test_result,
                        'test_type':human.reported_test_type,
                        'validated_test_result':human.test_result_validated
                    },
                    'unobserved':{
                        'test_type':human.test_type,
                        'result': human.test_result
                    }

                }
            }
        )

    @staticmethod
    def log_daily(human, time):
        human.events.append(
            {
                'human_id': human.name,
                'event_type': Event.daily,
                'time': time,
                'payload': {
                    'observed':{
                        "reported_symptoms": human.obs_symptoms
                    },
                    'unobserved':{
                        'infectiousness': human.infectiousness,
                        "viral_load": human.viral_load,
                        "all_symptoms": human.all_symptoms,
                        "covid_symptoms":human.covid_symptoms,
                        "flu_symptoms":human.flu_symptoms,
                        "cold_symptoms":human.cold_symptoms

                    }
                }
            }
        )

    @staticmethod
    def log_exposed(human, source, time):
        human.events.append(
            {
                'human_id': human.name,
                'event_type': Event.contamination,
                'time': time,
                'payload': {
                    'observed':{
                    },
                    'unobserved':{
                      'exposed': True,
                      'source':source.name,
                      'source_is_location': 'human' not in source.name,
                      'source_is_human': 'human' in source.name,
                      'infectiousness_start_time': human.infection_timestamp + datetime.timedelta(days=human.infectiousness_onset_days)
                    }

                }
            }
        )

    @staticmethod
    def log_recovery(human, time, death):
        human.events.append(
            {
                'human_id': human.name,
                'event_type': Event.recovered,
                'time': time,
                'payload': {
                    'observed':{
                    },
                    'unobserved':{
                        'recovered': not death,
                        'death': death
                    }
                }
            }
        )


    @staticmethod
    def log_static_info(city, human, time):
        h_obs_keys = ['obs_preexisting_conditions',  "obs_age", "obs_sex", "obs_is_healthcare_worker"]
        h_unobs_keys = ['preexisting_conditions', "age", "sex", "is_healthcare_worker"]
        obs_payload = {key:getattr(human, key) for key in h_obs_keys}
        unobs_payload = {key:getattr(human, key) for key in h_unobs_keys}

        if human.workplace.location_type in ['healthcare', 'store', 'misc', 'senior_residency']:
            obs_payload['n_people_workplace'] = 'many people'
        elif "workplace" == human.workplace.location_type:
            obs_payload['n_people_workplace'] = 'few people'
        else:
            obs_payload['n_people_workplace'] = 'no people outside my household'

        obs_payload['household_size'] = len(human.household.residents)

        human.events.append(
            {
                'human_id': human.name,
                'event_type':Event.static_info,
                'time':time,
                'payload':{
                    'observed': obs_payload,
                    'unobserved':unobs_payload
                }

            }
        )

class DummyEvent:
    @staticmethod
    def log_encounter(*args, **kwargs):
        pass

    @staticmethod
    def log_test(*args, **kwargs):
        pass

    @staticmethod
    def log_recovery(*args, **kwargs):
        pass

    @staticmethod
    def log_exposed(*args, **kwargs):
        pass

    @staticmethod
    def log_static_info(*args, **kwargs):
        pass

    @staticmethod
    def log_visit(*args, **kwargs):
        pass

    @staticmethod
    def log_daily(*args, **kwargs):
        pass

class Contacts(object):
    def __init__(self, has_app):
        self.messages = []
        self.update_messages = []
        # human --> [[date, counts], ...]
        self.book = {}
        self.has_app = has_app
        self.risk_level_history = []

    def add(self, **kwargs):
        human = kwargs.get("human")
        timestamp = kwargs.get("timestamp")
        cur_day = (timestamp - human.env.initial_timestamp).days
        cur_message = human.cur_message(cur_day)
        self.messages.append(cur_message)

        if human not in self.book:
            self.book[human] = [[timestamp.date(), 1]]
            return
        if timestamp.date() != self.book[human][-1][0]:
            self.book[human].append([timestamp.date(), 1])
        else:
            self.book[human][-1][1] += 1
        self.update_book(human, timestamp.date())

<<<<<<< HEAD
    def update_book(self, human, date=None, risk_level = None):
        # keep the history of risk levels (transformers)
        if risk_level:
            if len(self.risk_level_history) > TRACING_N_DAYS_HISTORY:
                self.risk_level_history = self.risk_level_history[1:]
            self.risk_level_history.append(human.risk_level)
=======
    def update_book(self, human, date=None):
        # keep the history of risk levels
>>>>>>> b9a485e2

        if date is None:
            date = self.book[human][-1][0] # last contact date

        remove_idx = -1
        for history in self.book[human]:
            if (date - history[0]).days > TRACING_N_DAYS_HISTORY:
                remove_idx += 1
            else:
                break
        self.book[human] = self.book[human][remove_idx:]

        # TODO: this should contain only todays info; clean up history should happen once per day
        if False:
            remove_idx = 0
            for historical_message in self.messages:
                if (human.env.timestamp - human.env.initial_timestamp).days - historical_message.day > TRACING_N_DAYS_HISTORY:
                    remove_idx += 1
                else:
                    break
            self.messages = self.messages[remove_idx:]

    def send_message(self, owner, tracing_method, order=1, reason="test", payload=None):
        p_contact = tracing_method.p_contact
        delay = tracing_method.delay
        app = tracing_method.app
        today = (owner.env.timestamp - owner.env.initial_timestamp).days
        if app and not owner.has_app:
            return

        for idx, human in enumerate(self.book):

            redundant_tracing = human.message_info['traced'] and tracing_method.dont_trace_traced
            if redundant_tracing: # manual and digital - no effect of new messages
                continue

            if not app or (app and human.has_app):
                if human.rng.random() < p_contact:
                    self.update_book(human)
                    t = 0
                    if delay:
                        t = _draw_random_discreet_gaussian(MANUAL_TRACING_DELAY_AVG, MANUAL_TRACING_DELAY_STD, human.rng)

                    total_contacts = sum(map(lambda x:x[1], self.book[human]))
                    human.update_risk(update_messages={'n':total_contacts, 'delay': t, 'order':order, 'reason':reason, 'payload':payload})
                    sent_at = human.env.timestamp + datetime.timedelta(minutes=idx)
                    for i in range(total_contacts):
                        # FIXME when we have messages sent hourly with a bucketed set of users sending messages
                        human.update_messages.append(owner.cur_message_risk_update(today, owner.uid, owner.risk, sent_at))<|MERGE_RESOLUTION|>--- conflicted
+++ resolved
@@ -240,59 +240,28 @@
             h.parks_preferences = [(compute_distance(h.household, s) + 1e-1) ** -1 for s in self.parks]
 
     def run(self, duration, outfile, start_time, all_possible_symptoms, port, n_jobs):
-        current_day = 0
+        self.current_day = 0
 
         while True:
 
-<<<<<<< HEAD
-            if (USE_INFERENCE_SERVER and
-                isinstance(self.intervention, Tracing) and
-                self.intervention.risk_model == "transformer"):
-
-                # compute risk using ML models
-=======
-            for human in self.humans:
-                if human.tracing and human.message_info['traced']:
-                    if (human.env.timestamp - human.message_info['receipt']).days >= human.message_info['delay']:
-                        # print(f"{self.tracing_method}: Traced {self}")
-                        human.update_risk(value=True)
-
-            # TODO: @Prateek, I moved this above the inference server call
-            if (COLLECT_TRAINING_DATA or GET_RISK_PREDICTOR_METRICS or RISK_MODEL == "transformer") and current_day == 0: #and not USE_INFERENCE_SERVER:
-                #_ = [h.notify(collect_training_data=True) for h in self.humans]
-                for h in self.humans:
-                    h.tracing = True
-                    h.tracing_method = TransformerTracing()
-                print("naive risk calculation without changing behavior... Humans notified!")
-
-            if USE_INFERENCE_SERVER:
->>>>>>> b9a485e2
-                self.humans = integrated_risk_pred(self.humans, start_time, current_day, all_possible_symptoms, port=port, n_jobs=n_jobs, data_path=outfile)
-                for human in self.humans:
-                    human.update_risk_level()
-                    human.contact_book.update_book(human, risk_level=True) # call it once a day
-
-            elif isinstance(self.intervention, Tracing):
-                # compute risk using simple models
-                for human in self.humans:
-                    if (human.env.timestamp - human.message_info['receipt']).days >= human.message_info['delay']:
-                        human.update_risk(value=True)
             #
-            if INTERVENTION_DAY >= 0 and current_day == INTERVENTION_DAY:
+            if INTERVENTION_DAY >= 0 and self.current_day == INTERVENTION_DAY:
                 self.intervention = get_intervention(INTERVENTION)
                 _ = [h.notify(self.intervention) for h in self.humans]
                 print(self.intervention)
 
-<<<<<<< HEAD
+            if isinstance(self.intervention, Tracing):
+                self.intervention.update_human_risks(city=self,
+                                symptoms=all_possible_symptoms, port=port,
+                                n_jobs=n_jobs, data_path=outfile)
+
             #
-            if (COLLECT_TRAINING_DATA or GET_RISK_PREDICTOR_METRICS) and current_day == 0 and not USE_INFERENCE_SERVER:
+            if (COLLECT_TRAINING_DATA or GET_RISK_PREDICTOR_METRICS) and self.current_day == 0:
                 _ = [h.notify(collect_training_data=True) for h in self.humans]
                 print("naive risk calculation without changing behavior... Humans notified!")
-=======
->>>>>>> b9a485e2
 
             self.tracker.increment_day()
-            current_day += 1
+            self.current_day += 1
 
             yield self.env.timeout(duration / TICK_MINUTE)
 
@@ -656,6 +625,7 @@
     def add(self, **kwargs):
         human = kwargs.get("human")
         timestamp = kwargs.get("timestamp")
+        current_risk = kwargs.get("current_risk")
         cur_day = (timestamp - human.env.initial_timestamp).days
         cur_message = human.cur_message(cur_day)
         self.messages.append(cur_message)
@@ -669,17 +639,12 @@
             self.book[human][-1][1] += 1
         self.update_book(human, timestamp.date())
 
-<<<<<<< HEAD
     def update_book(self, human, date=None, risk_level = None):
         # keep the history of risk levels (transformers)
         if risk_level:
             if len(self.risk_level_history) > TRACING_N_DAYS_HISTORY:
                 self.risk_level_history = self.risk_level_history[1:]
             self.risk_level_history.append(human.risk_level)
-=======
-    def update_book(self, human, date=None):
-        # keep the history of risk levels
->>>>>>> b9a485e2
 
         if date is None:
             date = self.book[human][-1][0] # last contact date
