--- conflicted
+++ resolved
@@ -186,13 +186,8 @@
                     axs[1].set_xticks(list(range(length)))
                     axs[1].set_xticklabels(xticklabels)
                     axs[1].set_ylim(0, 1)
-<<<<<<< HEAD
-                    axs[0].set_yticks(list(range(0, 5)))
-                    axs[0].set_yticklabels(["0", "20", "40", "60", "80", "100"])
-=======
                     axs[1].set_yticks(list(range(0, 5)))
                     axs[1].set_yticklabels(["0", "20", "40", "60", "80", "100"])
->>>>>>> 3d885f14
                     axs[1].plot([0, length - 1], [0, 0], color="b", linewidth=1.0)
 
                     axs[2].bar(
