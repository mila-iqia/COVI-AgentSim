--- conflicted
+++ resolved
@@ -86,13 +86,10 @@
     n_cols = min((len(data), max_cols))
 
     for i, (comparison_value, comparison_dict) in enumerate(data_rec_levels.items()):
-<<<<<<< HEAD
-        fig = plt.figure(figsize=(5 * n_cols, 5 * n_lines), constrained_layout=True)
-=======
         fig = plt.figure(
-            figsize=(5 * len(comparison_dict), 10 * len(data) / max_cols), constrained_layout=True
+            figsize=(5 * len(comparison_dict), 10 * len(data) / max_cols),
+            constrained_layout=True,
         )
->>>>>>> 6bf782b7
         gridspec = fig.add_gridspec(n_lines, n_cols)
         print(f"Plotting {comparison_key} {comparison_value} ...")
         for j, (method_name, method_risk_levels) in enumerate(comparison_dict.items()):
