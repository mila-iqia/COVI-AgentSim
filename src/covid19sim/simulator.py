"""
Contains the `Human` class that defines the behavior of human.
"""

import math
import datetime
import numpy as np
import typing
import warnings
from collections import defaultdict
from orderedset import OrderedSet

from covid19sim.interventions import Tracing
from covid19sim.utils import compute_distance, proba_to_risk_fn
from covid19sim.base import Event, PersonalMailboxType, Hospital, ICU
from collections import deque

from covid19sim.utils import _normalize_scores, _get_random_sex, _get_covid_progression, \
    _get_preexisting_conditions, _draw_random_discreet_gaussian, _sample_viral_load_piecewise, \
    _get_cold_progression, _get_flu_progression, _get_allergy_progression, _get_get_really_sick, \
    filter_open, filter_queue_max, calculate_average_infectiousness, _get_inflammatory_disease_level, _get_disease_days
from covid19sim.constants import SECONDS_PER_MINUTE, SECONDS_PER_HOUR
from covid19sim.frozen.message_utils import ContactBook, exchange_encounter_messages, RealUserIDType


class Visits(object):
    """
    [summary]
    """

    def __init__(self):
        """
        [summary]
        """
        self.parks = defaultdict(int)
        self.stores = defaultdict(int)
        self.hospitals = defaultdict(int)
        self.miscs = defaultdict(int)

    @property
    def n_parks(self):
        """
        [summary]

        Returns:
            [type]: [description]
        """
        return len(self.parks)

    @property
    def n_stores(self):
        """
        [summary]

        Returns:
            [type]: [description]
        """
        return len(self.stores)

    @property
    def n_hospitals(self):
        """
        [summary]

        Returns:
            [type]: [description]
        """
        return len(self.hospitals)

    @property
    def n_miscs(self):
        """
        [summary]

        Returns:
            [type]: [description]
        """
        return len(self.miscs)


class Human(object):
    """
    [summary]
    """

    def __init__(self, env, city, name, age, rng, has_app, infection_timestamp, household, workplace, profession, rho=0.3, gamma=0.21, symptoms=[], test_results=None, conf={}):
        """
        [summary]

        Args:
            env ([type]): [description]
            city ([type]): [description]
            name ([type]): [description]
            age ([type]): [description]
            rng ([type]): [description]
            infection_timestamp ([type]): [description]
            household ([type]): [description]
            workplace ([type]): [description]
            profession ([type]): [description]
            rho (float, optional): [description]. Defaults to 0.3.
            gamma (float, optional): [description]. Defaults to 0.21.
            symptoms (list, optional): [description]. Defaults to [].
            test_results ([type], optional): [description]. Defaults to None.
            conf (dict): yaml experiment configuration
        """
        self.conf = conf
        self.env = env
        self.city = city
        self._events = []
        self.name: RealUserIDType = f"human:{name}"
        self.rng = rng
        self.has_app = has_app
        self.profession = profession
        self.is_healthcare_worker = True if profession == "healthcare" else False
        self.assign_household(household)
        self.workplace = workplace
        self.rho = rho
        self.gamma = gamma

        self.age = age
        self.sex = _get_random_sex(self.rng)
        self.preexisting_conditions = _get_preexisting_conditions(self.age, self.sex, self.rng)
        self.inflammatory_disease_level = _get_inflammatory_disease_level(self.rng, self.preexisting_conditions, self.conf.get("INFLAMMATORY_CONDITIONS"))

        age_modifier = 2 if self.age > 40 or self.age < 12 else 2
        # &carefulness
        if self.rng.rand() < self.conf.get("P_CAREFUL_PERSON"):
            self.carefulness = (round(self.rng.normal(55, 10)) + self.age/2) / 100
        else:
            self.carefulness = (round(self.rng.normal(25, 10)) + self.age/2) / 100

        # allergies
        self.has_allergies = self.rng.rand() < self.conf.get("P_ALLERGIES")
        len_allergies = self.rng.normal(1/self.carefulness, 1)
        self.len_allergies = 7 if len_allergies > 7 else np.ceil(len_allergies)
        self.allergy_progression = _get_allergy_progression(self.rng)

        # logged info can be quite different
        self.has_logged_info = self.has_app and self.rng.rand() < self.carefulness
        self.obs_is_healthcare_worker = True if self.is_healthcare_worker and self.rng.random()<0.9 else False # 90% of the time, healthcare workers will declare it
        self.obs_age = self.age if self.has_app and self.has_logged_info else None
        self.obs_sex = self.sex if self.has_app and self.has_logged_info else None
        self.obs_preexisting_conditions = self.preexisting_conditions if self.has_app and self.has_logged_info else []

        self.rest_at_home = False # to track mobility due to symptoms
        self.visits = Visits()
        self.travelled_recently = self.rng.rand() > self.conf.get("P_TRAVELLED_INTERNATIONALLY_RECENTLY")

        # &symptoms, &viral-load
        # probability of being asymptomatic is basically 50%, but a bit less if you're older and a bit more if you're younger
        self.is_asymptomatic = self.rng.rand() < self.conf.get("BASELINE_P_ASYMPTOMATIC") - (self.age - 50) * 0.5 / 100 # e.g. 70: baseline-0.1, 20: baseline+0.15
<<<<<<< HEAD
        self.asymptomatic_infection_ratio = (
            self.conf.get("ASYMPTOMATIC_INFECTION_RATIO")
            if self.is_asymptomatic
            else 0.0
        )

        # normalized susceptibility and mean daily interaction for this age group
        # required for Oxford COVID-19 infection model
        age_bins = self.conf['NORMALIZED_SUSCEPTIBILITY_BY_AGE'].keys()
        for l,u in age_bins:
            if  l <= age <= u:
                bin = (l,u)
                break
        self.normalized_susceptibility = self.conf['NORMALIZED_SUSCEPTIBILITY_BY_AGE'][bin]
        self.mean_daily_interaction_age_group = self.conf['MEAN_DAILY_INTERACTION_FOR_AGE_GROUP'][bin]
=======
        self.infection_ratio = None
>>>>>>> a1405743

        # Indicates whether this person will show severe signs of illness.
        self.cold_timestamp = None
        self.flu_timestamp = None
        self.allergy_timestamp = None
        self.can_get_really_sick = _get_get_really_sick(self.age, self.sex, self.rng)
        self.can_get_extremely_sick = self.can_get_really_sick and self.rng.random() >= 0.7 # &severe; 30% of severe cases need ICU
        self.never_recovers = self.rng.random() <= self.conf.get("P_NEVER_RECOVERS")[min(math.floor(self.age/10),8)]
        self.obs_hospitalized = False
        self.obs_in_icu = False

        # possibly initialized as infected
        self.recovered_timestamp = datetime.datetime.min
        self.is_immune = False # different from asymptomatic
        self.viral_load_plateau_height, self.viral_load_plateau_start, self.viral_load_plateau_end = None,None,None
        self.infectiousness_onset_days = None # 1 + self.rng.normal(loc=self.conf.get("INFECTIOUSNESS_ONSET_DAYS_AVG"), scale=self.conf.get("INFECTIOUSNESS_ONSET_DAYS_STD"))
        self.incubation_days = None # self.infectiousness_onset_days + self.viral_load_plateau_start + self.rng.normal(loc=self.conf.get("SYMPTOM_ONSET_WRT_VIRAL_LOAD_PEAK_AVG"), scale=self.conf.get("SYMPTOM_ONSET_WRT_VIRAL_LOAD_PEAK_STD")
        self.recovery_days = None # self.infectiousness_onset_days + self.viral_load_recovered
        self.test_time, self.test_type = None, None
        self.got_new_test_results = False
        self.test_results = deque(((None, datetime.datetime.max),))
        self.test_result_validated = None
        self.reported_test_result = None
        self.reported_test_type = None
        self._infection_timestamp = None
        self.infection_timestamp = infection_timestamp
        self.initial_viral_load = self.rng.rand() if infection_timestamp is not None else 0
        if self.infection_timestamp is not None:
            self.compute_covid_properties()


        # counters and memory
        self.r0 = []
        self.has_logged_symptoms = False
        self.last_state = self.state
        self.n_infectious_contacts = 0
        self.last_date = defaultdict(lambda : self.env.initial_timestamp.date())
        self.last_location = self.location
        self.last_duration = 0

        # interventions & risk prediction
        self.tracing = False
        self.WEAR_MASK =  False
        self.notified = False
        self.tracing_method = None
        self.maintain_extra_distance = 0
        self.how_much_I_follow_recommendations = self.conf.get('PERCENT_FOLLOW')
        self.recommendations_to_follow = OrderedSet()
        self.time_encounter_reduction_factor = 1.0
        self.hygiene = 0 # start everyone with a baseline hygiene. Only increase it once the intervention is introduced.
        self.test_recommended = False
        self.effective_contacts = 0
        self.num_contacts = 0

        # risk prediction
        self.contact_book = ContactBook(
            tracing_n_days_history=self.conf.get("TRACING_N_DAYS_HISTORY"),
        )
        self.infectiousness_history_map = dict()
        self.risk_history_map = dict()  # updated inside the human's (current) timeslot
        self.prev_risk_history_map = dict()  # used to check how the risk changed since the last timeslot
        self.history_map_last_message = dict()
        self.last_sent_update_gaen = 0
        self.last_message_risk_history_map = {}
        self.proba_to_risk_level_map = proba_to_risk_fn(np.array(self.conf.get('RISK_MAPPING')))

        # Message Passing and Risk Prediction
        self.clusters = None
        self.exposure_source = None
        # create 24 timeslots to do your updating
        time_slot = rng.randint(0, 24)
        self.time_slots = [
            int((time_slot + i * 24 / self.conf.get('UPDATES_PER_DAY')) % 24)
            for i in range(self.conf.get('UPDATES_PER_DAY'))
        ]

        # symptoms
        self.symptom_start_time = None
        self.cold_progression = _get_cold_progression(self.age, self.rng, self.carefulness, self.preexisting_conditions, self.can_get_really_sick, self.can_get_extremely_sick)
        self.flu_progression = _get_flu_progression(
            self.age, self.rng, self.carefulness, self.preexisting_conditions,
            self.can_get_really_sick, self.can_get_extremely_sick, self.conf.get("AVG_FLU_DURATION")
        )
        self.all_symptoms, self.cold_symptoms, self.flu_symptoms, self.covid_symptoms, self.allergy_symptoms = [], [], [], [], []
        # Padding the array
        self.rolling_all_symptoms = deque(
            [tuple()] * self.conf.get('TRACING_N_DAYS_HISTORY'),
            maxlen=self.conf.get('TRACING_N_DAYS_HISTORY')
        )
        self.rolling_all_reported_symptoms = deque(
            [tuple()] * self.conf.get('TRACING_N_DAYS_HISTORY'),
            maxlen=self.conf.get('TRACING_N_DAYS_HISTORY')
        )

        # habits
        self.avg_shopping_time = _draw_random_discreet_gaussian(
            self.conf.get("AVG_SHOP_TIME_MINUTES"),
            self.conf.get("SCALE_SHOP_TIME_MINUTES"),
            self.rng
        )
        self.scale_shopping_time = _draw_random_discreet_gaussian(
            self.conf.get("AVG_SCALE_SHOP_TIME_MINUTES"),
            self.conf.get("SCALE_SCALE_SHOP_TIME_MINUTES"),
            self.rng
        )

        self.avg_exercise_time = _draw_random_discreet_gaussian(
            self.conf.get("AVG_EXERCISE_MINUTES"),
            self.conf.get("SCALE_EXERCISE_MINUTES"),
            self.rng
        )
        self.scale_exercise_time = _draw_random_discreet_gaussian(
            self.conf.get("AVG_SCALE_EXERCISE_MINUTES"),
            self.conf.get("SCALE_SCALE_EXERCISE_MINUTES"),
            self.rng
        )

        self.avg_working_minutes = _draw_random_discreet_gaussian(
            self.conf.get("AVG_WORKING_MINUTES"),
            self.conf.get("SCALE_WORKING_MINUTES"),
            self.rng
        )
        self.scale_working_minutes = _draw_random_discreet_gaussian(
            self.conf.get("AVG_SCALE_WORKING_MINUTES"),
            self.conf.get("SCALE_SCALE_WORKING_MINUTES"),
            self.rng
        )

        self.avg_misc_time = _draw_random_discreet_gaussian(
            self.conf.get("AVG_MISC_MINUTES"),
            self.conf.get("SCALE_MISC_MINUTES"),
            self.rng
        )
        self.scale_misc_time = _draw_random_discreet_gaussian(
            self.conf.get("AVG_SCALE_MISC_MINUTES"),
            self.conf.get("SCALE_SCALE_MISC_MINUTES"),
            self.rng
        )

        #getting the number of shopping days and hours from a distribution
        self.number_of_shopping_days = _draw_random_discreet_gaussian(
            self.conf.get("AVG_NUM_SHOPPING_DAYS"),
            self.conf.get("SCALE_NUM_SHOPPING_DAYS"),
            self.rng
        )
        self.number_of_shopping_hours = _draw_random_discreet_gaussian(
            self.conf.get("AVG_NUM_SHOPPING_HOURS"),
            self.conf.get("SCALE_NUM_SHOPPING_HOURS"),
            self.rng
        )

        #getting the number of exercise days and hours from a distribution
        self.number_of_exercise_days = _draw_random_discreet_gaussian(
            self.conf.get("AVG_NUM_EXERCISE_DAYS"),
            self.conf.get("SCALE_NUM_EXERCISE_DAYS"),
            self.rng
        )
        self.number_of_exercise_hours = _draw_random_discreet_gaussian(
            self.conf.get("AVG_NUM_EXERCISE_HOURS"),
            self.conf.get("SCALE_NUM_EXERCISE_HOURS"),
            self.rng
        )

        #Multiple shopping days and hours
        self.shopping_days = self.rng.choice(range(7), self.number_of_shopping_days)
        self.shopping_hours = self.rng.choice(range(7, 20), self.number_of_shopping_hours)

        #Multiple exercise days and hours
        self.exercise_days = self.rng.choice(range(7), self.number_of_exercise_days)
        self.exercise_hours = self.rng.choice(range(7, 20), self.number_of_exercise_hours)

        #Limiting the number of hours spent shopping per week
        self.max_misc_per_week = _draw_random_discreet_gaussian(
            self.conf.get("AVG_MAX_NUM_MISC_PER_WEEK"),
            self.conf.get("SCALE_MAX_NUM_MISC_PER_WEEK"),
            self.rng
        )
        self.count_misc=0

        # Limiting the number of hours spent exercising per week
        self.max_exercise_per_week = _draw_random_discreet_gaussian(
            self.conf.get("AVG_MAX_NUM_EXERCISE_PER_WEEK"),
            self.conf.get("SCALE_MAX_NUM_EXERCISE_PER_WEEK"),
            self.rng
        )
        self.count_exercise=0

        #Limiting the number of hours spent shopping per week
        self.max_shop_per_week = _draw_random_discreet_gaussian(
            self.conf.get("AVG_MAX_NUM_SHOP_PER_WEEK"),
            self.conf.get("SCALE_MAX_NUM_SHOP_PER_WEEK"),
            self.rng
        )
        self.count_shop=0

        self.work_start_hour = self.rng.choice(range(7, 17), 3)


    def assign_household(self, location):
        """
        [summary]

        Args:
            location ([type]): [description]
        """
        self.household = location
        self.location = location
        if self.profession == "retired":
            self.workplace = location

    def __repr__(self):
        """
        [summary]

        Returns:
            [type]: [description]
        """
        return f"H:{self.name} age:{self.age}, SEIR:{int(self.is_susceptible)}{int(self.is_exposed)}{int(self.is_infectious)}{int(self.is_removed)}"

    ########### MEMORY OPTIMIZATION ###########
    @property
    def events(self):
        """
        [summary]

        Returns:
            [type]: [description]
        """
        return self._events

    def events_slice(self, begin, end):
        """
        [summary]

        Args:
            begin ([type]): [description]
            end ([type]): [description]

        Returns:
            [type]: [description]
        """
        end_i = len(self._events)
        begin_i = end_i
        for i, event in enumerate(self._events):
            if i < begin_i and event['time'] >= begin:
                begin_i = i
            elif event['time'] > end:
                end_i = i
                break

        return self._events[begin_i:end_i]

    def pull_events_slice(self, end):
        """
        [summary]

        Args:
            end ([type]): [description]

        Returns:
            [type]: [description]
        """
        end_i = len(self._events)
        for i, event in enumerate(self._events):
            if event['time'] >= end:
                end_i = i
                break

        events_slice, self._events = self._events[:end_i], self._events[end_i:]

        return events_slice

    ########### EPI ###########

    @property
    def tracing(self):
        """
        [summary]

        Returns:
            [type]: [description]
        """
        return self._tracing

    @tracing.setter
    def tracing(self, value):
        """
        [summary]

        Args:
            value ([type]): [description]
        """
        self._tracing = value

    @property
    def infection_timestamp(self):
        """
        Returns the timestamp when the human was infected by COVID.
        Returns None if human is not exposed or infectious.
        """
        return self._infection_timestamp

    @infection_timestamp.setter
    def infection_timestamp(self, val):
        """
        Sets the infection_timestamp to val.
        Raises AssertError at an attempt to overwrite infection_timestamp.
        """
        if self.infection_timestamp is not None:
            assert val is None, f"{self}: attempt to overwrite infection_timestamp"

        assert val is None or isinstance(val, datetime.datetime), f"{self}: improper type {type(val)} being assigned to infection_timestamp"
        self._infection_timestamp = val

    @property
    def is_susceptible(self):
        """
        [summary]

        Returns:
            [type]: [description]
        """
        return not self.is_exposed and not self.is_infectious and not self.is_removed

    @property
    def is_exposed(self):
        """
        [summary]

        Returns:
            [type]: [description]
        """
        return self.infection_timestamp is not None and self.env.timestamp - self.infection_timestamp < datetime.timedelta(days=self.infectiousness_onset_days)

    @property
    def is_infectious(self):
        """
        Returns True if human is infectious i.e. is able to infect others

        Returns:
            bool: if human is infectious, False if not
        """
        return not self.is_removed and self.infection_timestamp is not None and self.env.timestamp - self.infection_timestamp >= datetime.timedelta(days=self.infectiousness_onset_days)

    @property
    def is_removed(self):
        """
        Returns True if human is either dead or has recovered from COVID and can't be reinfected i.e is immune

        Returns:
            bool: True if human is immune or dead, False if not
        """
        return self.is_immune or self.is_dead

    @property
    def is_dead(self):
        """
        Returns True if the human is dead, otherwise False.

        Returns:
            bool: True if dead, False if not.
        """
        return self.recovered_timestamp == datetime.datetime.max

    @property
    def is_incubated(self):
        """
        [summary]

        Returns:
            [type]: [description]
        """
        return (not self.is_asymptomatic and self.infection_timestamp is not None and
                self.env.timestamp - self.infection_timestamp >= datetime.timedelta(days=self.incubation_days))

    @property
    def state(self):
        """
        [summary]

        Returns:
            [type]: [description]
        """
        return [int(self.is_susceptible), int(self.is_exposed), int(self.is_infectious), int(self.is_removed)]

    @property
    def has_cold(self):
        """
        [summary]

        Returns:
            [type]: [description]
        """
        return self.cold_timestamp is not None

    @property
    def has_flu(self):
        """
        [summary]

        Returns:
            [type]: [description]
        """
        return self.flu_timestamp is not None

    @property
    def has_allergy_symptoms(self):
        """
        [summary]

        Returns:
            [type]: [description]
        """
        return self.allergy_timestamp is not None

    @property
    def days_since_covid(self):
        """
        [summary]

        Returns:
            [type]: [description]
        """
        if self.infection_timestamp is None:
            return
        return (self.env.timestamp-self.infection_timestamp).days

    @property
    def days_since_cold(self):
        """
        [summary]

        Returns:
            [type]: [description]
        """
        if self.cold_timestamp is None:
            return
        return (self.env.timestamp-self.cold_timestamp).days

    @property
    def days_since_flu(self):
        """
        [summary]

        Returns:
            [type]: [description]
        """
        if self.flu_timestamp is None:
            return
        return (self.env.timestamp-self.flu_timestamp).days

    @property
    def days_since_allergies(self):
        """
        [summary]

        Returns:
            [type]: [description]
        """
        if self.allergy_timestamp is None:
            return
        return (self.env.timestamp-self.allergy_timestamp).days

    @property
    def is_really_sick(self):
        """
        [summary]

        Returns:
            [type]: [description]
        """
        return self.can_get_really_sick and 'severe' in self.symptoms

    @property
    def is_extremely_sick(self):
        """
        [summary]

        Returns:
            [type]: [description]
        """
        return self.can_get_extremely_sick and 'severe' in self.symptoms

    def compute_covid_properties(self):
        """
        Pre-computes viral load curve.
        Specifically, characteristics of viral load plateau curve, i.e., height, start/end of plateau,
        start of infectiousness and when the symptom will show up.
        """
        # NOTE: all the days returned here are with respect to exposure day
        self.infectiousness_onset_days, self.viral_load_peak_start, \
            self.incubation_days, self.viral_load_plateau_start, \
                self.viral_load_plateau_end, self.recovery_days, \
                    self.viral_load_peak_height, self.viral_load_plateau_height = _get_disease_days(self.rng, self.conf, self.age, self.inflammatory_disease_level)

        # for ease of calculation, make viral load parameters relative to infectiousness onset
        self.viral_load_peak_start -= self.infectiousness_onset_days
        self.viral_load_plateau_start -= self.infectiousness_onset_days
        self.viral_load_plateau_end -= self.infectiousness_onset_days

        # precompute peak-plateau slope
        denominator = (self.viral_load_plateau_start - self.viral_load_peak_start)
        numerator =  self.viral_load_peak_height - self.viral_load_plateau_height
        self.peak_plateau_slope = numerator / denominator
        assert self.peak_plateau_slope >= 0 , f"viral load should decrease after peak. peak:{self.viral_load_peak_height} plateau height:{self.viral_load_plateau_height}"

        # percomupte plateau-end - recovery slope (should be negative because it is decreasing)
        numerator = self.viral_load_plateau_height
        denominator = self.recovery_days - self.viral_load_plateau_end
        self.plateau_end_recovery_slope = numerator / denominator
        assert self.plateau_end_recovery_slope >= 0, f"slopes are assumed to be positive for ease of calculation"

        self.covid_progression = []
        if not self.is_asymptomatic:
            self.covid_progression = _get_covid_progression(self.initial_viral_load, self.viral_load_plateau_start, self.viral_load_plateau_end,
                                            self.recovery_days, age=self.age, incubation_days=self.incubation_days,
                                            really_sick=self.can_get_really_sick, extremely_sick=self.can_get_extremely_sick,
                                            rng=self.rng, preexisting_conditions=self.preexisting_conditions, carefulness=self.carefulness)

        all_symptoms = set(symptom for symptoms_per_day in self.covid_progression for symptom in symptoms_per_day)
        # infection ratios
        if self.is_asymptomatic:
            self.infection_ratio = self.conf['ASYMPTOMATIC_INFECTION_RATIO']

        elif sum(x in all_symptoms for x in ['moderate', 'severe', 'extremely-severe']) > 0:
            self.infection_ratio = 1.0

        else:
            self.infection_ratio = self.conf['MILD_INFECTION_RATIO']

    def viral_load_for_day(self, timestamp):
        """ Calculates the elapsed time since infection, returning this person's current viral load"""

        if self.infection_timestamp is None:
            return 0.

        # calculates the time since infection in days
        days_infectious = (timestamp - self.infection_timestamp).total_seconds() / 86400 - self.infectiousness_onset_days

        if days_infectious < 0:
            return 0.

        # Rising to peak
        if days_infectious < self.viral_load_peak_start:
            cur_viral_load = self.viral_load_peak_height * days_infectious / (self.viral_load_peak_start)

        # Descending to plateau from peak
        elif days_infectious < self.viral_load_plateau_start:
            days_since_peak = days_infectious - self.viral_load_peak_start
            cur_viral_load = self.viral_load_peak_height - self.peak_plateau_slope * days_since_peak

        # plateau duration
        elif days_infectious < self.viral_load_plateau_end:
            cur_viral_load = self.viral_load_plateau_height

        # during recovery
        else:
            days_since_plateau_end = days_infectious - self.viral_load_plateau_end
            cur_viral_load = self.viral_load_plateau_height - self.plateau_end_recovery_slope * days_since_plateau_end
            cur_viral_load = max(0, cur_viral_load) # clip it at 0 

        assert 0 <= cur_viral_load <= 1, f"effective viral load out of bounds. viral load:{cur_viral_load} plateau_end:{days_since_plateau_end}"

        return cur_viral_load

    @property
    def viral_load(self):
        """
        Calculates the elapsed time since infection, returning this person's current viral load

        Returns:
            [type]: [description]
        """
        return self.viral_load_for_day(self.env.timestamp)

    def get_infectiousness_for_day(self, timestamp, is_infectious):
        """
        [summary]

        Returns:
            [type]: [description]
        """
        severity_multiplier = 1
        if is_infectious:
            if self.can_get_really_sick:
              severity_multiplier = 1
            if self.is_extremely_sick:
              severity_multiplier = 1
            if 'immuno-compromised' in self.preexisting_conditions:
              severity_multiplier += 0.2
            if 'cough' in self.symptoms:
              severity_multiplier += 0.25

        # max multiplier = 1 + 0.2 + 0.25 + 1 = 2.45
        # re-normalize [0-1]
        infectiousness = (self.viral_load_for_day(timestamp) * severity_multiplier)/2.45
        return infectiousness

    @property
    def infectiousness(self):
        return self.get_infectiousness_for_day(self.env.timestamp, self.is_infectious)

    @property
    def obs_symptoms(self):
        """
        [summary]

        Returns:
            [type]: [description]
        """
        warnings.warn("Deprecated in favor of Human.all_reported_symptoms()", DeprecationWarning)
        return self.all_reported_symptoms

    @property
    def symptoms(self):
        """
        [summary]

        Returns:
            [type]: [description]
        """
        # TODO: symptoms should not be updated here.
        #  Explicit call to Human.update_symptoms() should be required
        self.update_symptoms()
        return self.rolling_all_symptoms[0]

    @property
    def all_reported_symptoms(self):
        """
        [summary]

        Returns:
            [type]: [description]
        """
        if not self.has_app:
            return []

        # TODO: symptoms should not be updated here.
        # Explicit call to Human.update_reported_symptoms() should be required
        self.update_reported_symptoms()
        return self.rolling_all_reported_symptoms[0]

    def update_symptoms(self):
        """
        [summary]
        """
        if self.last_date['symptoms'] == self.env.timestamp.date():
            return

        self.last_date['symptoms'] = self.env.timestamp.date()

        if self.cold_timestamp is not None:
            t = self.days_since_cold
            if t < len(self.cold_progression):
                self.cold_symptoms = self.cold_progression[t]
            else:
                self.cold_symptoms = []

        if self.flu_timestamp is not None:
            t = self.days_since_flu
            if t < len(self.flu_progression):
                self.flu_symptoms = self.flu_progression[t]
            else:
                self.flu_symptoms = []

        if self.infection_timestamp is not None and not self.is_asymptomatic:
            t = self.days_since_covid
            if self.is_removed or t >= len(self.covid_progression):
                self.covid_symptoms = []
            else:
                self.covid_symptoms = self.covid_progression[t]

        if self.allergy_timestamp is not None:
            self.allergy_symptoms = self.allergy_progression[0]

        all_symptoms = set(self.flu_symptoms + self.cold_symptoms + self.allergy_symptoms + self.covid_symptoms)
        # self.new_symptoms = list(all_symptoms - set(self.all_symptoms))
        # TODO: remove self.all_symptoms in favor of self.rolling_all_symptoms[0]
        self.all_symptoms = list(all_symptoms)

        self.rolling_all_symptoms.appendleft(self.all_symptoms)
        # Keep reported symptoms in sync
        # TODO: Inconsistency could come from Human.symptoms being accessed instead of Human.all_symptoms
        self.update_reported_symptoms()
        self.check_covid_testing_needs()
        self.city.tracker.track_symptoms(self)

    def update_reported_symptoms(self):
        """
        [summary]
        """
        self.update_symptoms()

        if self.last_date['reported_symptoms'] == self.env.timestamp.date():
            return

        self.last_date['reported_symptoms'] = self.env.timestamp.date()

        reported_symptoms = [s for s in self.rolling_all_symptoms[0] if self.rng.random() < self.carefulness]
        self.rolling_all_reported_symptoms.appendleft(reported_symptoms)

    @property
    def test_result(self):
        if self.test_time is None:
            return None

        # for every new test, this will return None until the test results arrive
        if (self.env.timestamp - self.test_time).days < self.time_to_test_result:
            return None

        return self.hidden_test_result

    @test_result.setter
    def test_result(self, val):
        if val is None:
            self.test_type = None
            self.test_time = None
            self.hidden_test_result = None
            self.time_to_test_result = None
            self.test_result_validated = None
            self.reported_test_result = None
            self.reported_test_type = None

    def set_test_info(self, test_type, unobserved_result):
        """
        sets test related attributes such as
            test_type (str): type of test used
            time_time (str): time of testing
            time_to_test_result (str): delay in getting results back
            hidden_test_result (str): test results are not immediately available
            test_result_validated (str): whether these results will be validated by an agency
            reported_test_result (str): test result reported by self
            reported_test_type (str): test type reported by self

        NOTE: these values can be overwritten by subsequent test results
        """
        self.test_type = test_type
        self.test_time = self.env.timestamp
        self.hidden_test_result = unobserved_result
        if isinstance(self.location, (Hospital, ICU)):
            self.time_to_test_result = self.conf['TEST_TYPES'][test_type]['time_to_result']['in-patient']
        else:
            self.time_to_test_result = self.conf['TEST_TYPES'][test_type]['time_to_result']['out-patient']

        # test reporting behavior
        if self.test_type == "lab":
            self.test_result_validated = True
        else:
            self.test_result_validated = False

        if self.has_app and self.rng.random() < self.carefulness:
            self.reported_test_result = self.test_result
            self.reported_test_type = self.test_type
        else:
            self.reported_test_result = None
            self.reported_test_type = None

        if self.conf.get('COLLECT_LOGS'):
            Event.log_test(self, self.test_time)

        self.test_results.appendleft((self.hidden_test_result, self.env.timestamp))
        self.city.tracker.track_tested_results(self)
        self.got_new_test_results = True

    def check_covid_testing_needs(self, at_hospital=False):
        """
        Checks whether self needs a test or not. Note: this only adds self to the test queue (not administer a test yet) of City.
        It is called every time symptoms are updated. It is also called from GetTested intervention.

        It depends upon the following factors -
            1. if `Human` is at a hospital, TEST_SYMPTOMS_FOR_HOSPITAL are checked for
            2. elsewhere there is a proability related to whether symptoms are "severe", "moderate", or "mild"
            3. if test_recommended is true (set by app recommendations)
            4. if the `Human` is careful enough to check symptoms itself

        Args:
            at_hospital (bool, optional): follows the check for testing needs at a hospital.
        """
        # has been tested positive already
        if self.test_result == "positive":
            return

        # waiting for the results. no need to test again.
        if self.test_time is not None and self.test_result is None:
            return

        should_get_test = False
        if at_hospital:
            assert isinstance(self.location, (Hospital, ICU)), "Not at hospital; wrong argument"
            # Is in a hospital and has symptoms that hospitals check for
            TEST_SYMPTOMS_FOR_HOSPITAL = set(self.conf['GET_TESTED_SYMPTOMS_CHECKED_IN_HOSPITAL'])
            should_get_test = any(TEST_SYMPTOMS_FOR_HOSPITAL & set(self.symptoms))
        else:
            if "severe" in self.symptoms:
                should_get_test = self.rng.rand() < self.conf['P_TEST_SEVERE']

            elif "moderate" in self.symptoms:
                should_get_test = self.rng.rand() < self.conf['P_TEST_MODERATE']

            elif "mild" in self.symptoms:
                should_get_test = self.rng.rand() < self.conf['P_TEST_MILD']

            # has been recommended the test by an intervention
            if not should_get_test and self.test_recommended:
                should_get_test = self.rng.random() < self.how_much_I_follow_recommendations

            if not should_get_test:
                # Has symptoms that a careful person would fear to be covid
                SUSPICIOUS_SYMPTOMS = set(self.conf['GET_TESTED_SYMPTOMS_CHECKED_BY_SELF'])
                if set(self.symptoms) and SUSPICIOUS_SYMPTOMS:
                    should_get_test = self.rng.rand() < self.carefulness

        if should_get_test:
            self.city.add_to_test_queue(self)

    def initialize_daily_risk(self, current_day_idx: int):
        """Initializes the risk history map with a new/copied risk value for the given day, if needed.

        Will also drop old unnecessary entries in the current & previous risk history maps.
        """
        if not self.risk_history_map:  # if we're on day zero, add a baseline risk value in
            self.risk_history_map[current_day_idx] = self.conf.get("BASELINE_RISK_VALUE")
        elif current_day_idx not in self.risk_history_map:
            assert (current_day_idx - 1) in self.risk_history_map, \
                "humans should never skip a day worth of risk refresh"
            self.risk_history_map[current_day_idx] = self.risk_history_map[current_day_idx - 1]
        curr_day_set = set(self.risk_history_map.keys())
        prev_day_set = set(self.prev_risk_history_map.keys())
        day_set_diff = curr_day_set.symmetric_difference(prev_day_set)
        assert not day_set_diff or day_set_diff == {current_day_idx}, \
            "1st timeslot should have single-day-diff, otherwise no diff, what is this?"
        history_day_idxs = curr_day_set | prev_day_set
        expected_history_len = self.conf.get("TRACING_N_DAYS_HISTORY")
        for day_idx in history_day_idxs:
            assert day_idx <= current_day_idx, "...we're looking into the future now?"
            if current_day_idx - day_idx > expected_history_len:
                del self.risk_history_map[day_idx]
                if day_idx in self.prev_risk_history_map:
                    del self.prev_risk_history_map[day_idx]
        # ready for the day now; prepare the prev risk entry in case we need a quick diff
        self.prev_risk_history_map[current_day_idx] = self.risk_history_map[current_day_idx]

    def check_if_latest_risk_level_changed(self):
        """Returns whether the latest risk level stored in the current/previous risk history maps match."""
        previous_latest_day = max(self.prev_risk_history_map.keys())
        new_latest_day = max(self.risk_history_map.keys())
        prev_risk_level = min(self.proba_to_risk_level_map(self.prev_risk_history_map[previous_latest_day]), 15)
        curr_risk_level = min(self.proba_to_risk_level_map(self.risk_history_map[new_latest_day]), 15)
        return prev_risk_level != curr_risk_level

    def run_timeslot_lightweight_jobs(
            self,
            init_timestamp: datetime.datetime,
            current_timestamp: datetime.datetime,
            personal_mailbox: PersonalMailboxType,
    ):
        """Runs the first half of processes that should happen when the app is woken up at the
        human's timeslot. These include symptom updates, initial risk updates & contact tracing,
        but not clustering+risk level inference, as that is done elsewhere (batched).

        This function will change the underlying state of lots of things owned by the human object.
        This includes stuff related to infectiousness, symptoms, and risk level update messages. The
        function will return the update messages that should be sent out to past contacts (if any).

        Args:
            init_timestamp: initialization timestamp of the simulation.
            current_timestamp: the current timestamp of the simulation.
            personal_mailbox: centralized mailbox with all recent update messages.

        Returns:
            A list of update messages to send out to contacts (if any).
        """
        assert current_timestamp.hour in self.time_slots
        assert self.last_date["symptoms_updated"] <= current_timestamp.date()
        current_day_idx = (current_timestamp - init_timestamp).days
        assert current_day_idx >= 0
        self.last_date["symptoms_updated"] = current_timestamp.date()
        self.update_symptoms()  # FIXME: duplicate call in 'update_reported_symptoms'?
        self.update_reported_symptoms()
        if self.got_new_test_results:
            if self.test_result == "positive":
                self.risk_history_map[current_day_idx] = 1.0
            elif self.test_result == "negative":
                self.risk_history_map[current_day_idx] = .2
        self.contact_book.cleanup_contacts(init_timestamp, current_timestamp)

        update_messages = []
        if self.tracing_method is not None:
            update_reason = "risk_update"  # default update reason (if we don't get more specific)

            if isinstance(self.tracing_method, Tracing) and self.tracing_method.risk_model != "transformer":
                # if not running transformer, we're using basic tracing --- do it now, it won't be batched later
                if not self.is_removed and not self.got_new_test_results:
                    # note: we check to make sure we don't have test results here not to overwrite the risk value
                    self.risk_history_map[current_day_idx] = \
                        self.tracing_method.compute_risk(self, personal_mailbox, self.city.hd)
                    update_reason = "tracing"

            if self.symptoms and self.tracing_method.propagate_symptoms:
                target_symptoms = ["severe", "trouble_breathing"]
                if any([s in target_symptoms for s in self.symptoms]) and not self.has_logged_symptoms:
                    assert self.tracing_method.risk_model != "transformer"
                    self.risk_history_map[current_day_idx] = max(0.8, self.risk)
                    self.has_logged_symptoms = True  # FIXME: this is never turned back off? but we can get reinfected?
                    update_reason = "symptoms"

            update_messages = [
                # if we had any encounters for which we have not sent an initial message, do it now
                *self.contact_book.generate_initial_updates(
                    current_day_idx=current_day_idx,
                    current_timestamp=current_timestamp,
                    risk_history_map=self.risk_history_map,
                    proba_to_risk_level_map=self.proba_to_risk_level_map,
                    tracing_method=self.tracing_method,
                ),
                # then, generate risk level update messages for all other encounters (if needed)
                *self.contact_book.generate_updates(
                    current_day_idx=current_day_idx,
                    current_timestamp=current_timestamp,
                    prev_risk_history_map=self.prev_risk_history_map,
                    curr_risk_history_map=self.risk_history_map,
                    proba_to_risk_level_map=self.proba_to_risk_level_map,
                    update_reason=update_reason,
                    tracing_method=self.tracing_method,
                ),
            ]
            if self.check_if_latest_risk_level_changed():
                self.tracing_method.modify_behavior(self)

        if current_day_idx not in self.infectiousness_history_map:
            # contrarily to risk, infectiousness only changes once a day (human behavior has no impact)
            self.infectiousness_history_map[current_day_idx] = calculate_average_infectiousness(self)
        # update the 'prev risk history' since we just generated the necessary updates
        self.prev_risk_history_map[current_day_idx] = self.risk_history_map[current_day_idx]
        self.got_new_test_results = False  # if we did have new results, we caught them above
        return update_messages

    def apply_transformer_risk_updates(
            self,
            current_day_idx: int,
            current_timestamp: datetime.datetime,
            risk_history: typing.List[float],
    ):
        """Applies a vector of risk values predicted by the transformer to this human, generating
        update messages for past encounters & modifying behavior if necessary.

        Args:
            current_day_idx: the current day index inside the simulation.
            current_timestamp: the current timestamp of the simulation.
            risk_history: the risk history vector predicted by the transformer.

        Returns:
            The update messages to send to contacts through the server.
        """
        assert self.tracing_method.risk_model == "transformer"
        assert len(risk_history) == self.contact_book.tracing_n_days_history, \
            "unexpected transformer history coverage; what's going on?"
        for day_offset_idx in range(len(risk_history)):  # note: idx:0 == today
            self.risk_history_map[current_day_idx - day_offset_idx] = risk_history[day_offset_idx]
        update_messages = self.contact_book.generate_updates(
            current_day_idx=current_day_idx,
            current_timestamp=current_timestamp,
            prev_risk_history_map=self.prev_risk_history_map,
            curr_risk_history_map=self.risk_history_map,
            proba_to_risk_level_map=self.proba_to_risk_level_map,
            update_reason="transformer",
            tracing_method=self.tracing_method,
        )
        if self.check_if_latest_risk_level_changed():
            self.tracing_method.modify_behavior(self)
        for i in range(len(risk_history)):
            self.prev_risk_history_map[current_day_idx - i] = risk_history[i]
        return update_messages

    def wear_mask(self, put_on=False):
        """
        [summary]

        Args:
            put_on (bool, optional): [description]. Defaults to False.
        """
        if not self.WEAR_MASK:
            self.wearing_mask, self.mask_efficacy = False, 0
            return

        self.wearing_mask = True
        if self.location == self.household:
            self.wearing_mask = False

        # if self.location.location_type == 'store':
        #     if self.carefulness > 0.6:
        #         self.wearing_mask = True
        #     elif self.rng.rand() < self.carefulness * self.conf.get("BASELINE_P_MASK"):
        #         self.wearing_mask = True
        # elif self.rng.rand() < self.carefulness * self.conf.get("BASELINE_P_MASK"):
        #     self.wearing_mask = True

        # efficacy - people do not wear it properly
        if self.wearing_mask:
            if  self.workplace.location_type == 'hospital':
              self.mask_efficacy = self.conf.get("MASK_EFFICACY_HEALTHWORKER")
            else:
              self.mask_efficacy = self.conf.get("MASK_EFFICACY_NORMIE")
        else:
            self.mask_efficacy = 0

    def recover_health(self):
        """
        [summary]
        """
        if (self.cold_timestamp is not None and
            self.days_since_cold >= len(self.cold_progression)):
            self.cold_timestamp = None
            self.cold_symptoms = []

        if (self.flu_timestamp is not None and
            self.days_since_flu >= len(self.flu_progression)):
            self.flu_timestamp = None
            self.flu_symptoms = []

        if (self.allergy_timestamp is not None and
            self.days_since_allergies >= len(self.allergy_progression)):
            self.allergy_timestamp = None
            self.allergy_symptoms = []

    def catch_other_disease_at_random(self):
        # assumption: no other infection if already infected with covid
        if self.infection_timestamp is not None:
            return

        # Catch a random cold
        if self.cold_timestamp is None and self.rng.random() < self.conf["P_COLD_TODAY"]:
            self.cold_timestamp  = self.env.timestamp
            # print("caught cold")
            return

        # Catch a random flu (TODO: model seasonality through P_FLU_TODAY)
        if self.flu_timestamp is None and self.rng.random() < self.conf["P_FLU_TODAY"]:
            self.flu_timestamp = self.env.timestamp
            return

        # Have random allergy symptoms
        if self.has_allergies and self.rng.random() < self.conf["P_HAS_ALLERGIES_TODAY"]:
            self.allergy_timestamp = self.env.timestamp
            # print("caught allergy")
            return

    def how_am_I_feeling(self):
        """
        [summary]

        Returns:
            [type]: [description]
        """
        current_symptoms = self.symptoms
        if current_symptoms == []:
            return 1.0

        if getattr(self, "_quarantine", None) and self.rng.random() < self.how_much_I_follow_recommendations:
            return 0.1

        if sum(x in current_symptoms for x in ["severe", "extremely_severe"]) > 0:
            return 0.0

        elif self.test_result == "positive":
            return 0.1

        elif sum(x in current_symptoms for x in ["trouble_breathing"]) > 0:
            return 0.3

        elif sum(x in current_symptoms for x in ["moderate", "fever"]) > 0:
            return 0.3

        elif sum(x in current_symptoms for x in ["cough", "fatigue", "gastro", "aches", "mild"]) > 0:
            return 0.6

        return 1.0

    def expire(self):
        """
        This function (generator) will cause the human to expire, after which self.is_dead==True.
        Yields self.env.timeout(np.inf), which when passed to env.procces will inactivate self
        for the remainder of the simulation.

        Yields:
            generator
        """
        self.recovered_timestamp = datetime.datetime.max
        self.risk = 0  # assume bodies are harmless, no more contacts can occur
        self.all_symptoms, self.covid_symptoms = [], []
        if self.conf.get('COLLECT_LOGS'):
            Event.log_recovery(self, self.env.timestamp, death=True)
        yield self.env.timeout(np.inf)

    def assert_state_changes(self):
        """
        [summary]
        """
        next_state = {0:[1], 1:[2], 2:[0, 3], 3:[3]}
        assert sum(self.state) == 1, f"invalid compartment for {self.name}: {self.state}"
        if self.last_state != self.state:
            # can skip the compartment if hospitalized in exposed
            # can also skip the compartment if incubation days is very small
            if not self.obs_hospitalized:
                if not self.state.index(1) in next_state[self.last_state.index(1)]:
                    warnings.warn(f"invalid compartment transition for {self.name}: {self.last_state} to {self.state}"
                        f"incubation days:{self.incubation_days:3.3f} infectiousness onset days {self.infectiousness_onset_days}"
                        f"recovery days {self.recovery_days: 3.3f}", RuntimeWarning)

            self.last_state = self.state

    def notify(self, intervention=None):
        """
        [summary]

        Args:
            intervention ([type], optional): [description]. Defaults to None.
            collect_training_data (bool, optional): [description]. Defaults to False.
        """
        # FIXME: PERCENT_FOLLOW < 1 will throw an error because ot self.notified somewhere
        if (
            intervention is not None
            and not self.notified
            and self.rng.random() < self.conf.get('PERCENT_FOLLOW')
        ):
            self.tracing = False
            if isinstance(intervention, Tracing):
                self.tracing = True
                self.tracing_method = intervention
                self.risk = 0  # FIXME: may affect contacts before next timeslot
                # initiate with basic recommendations
                # FIXME: Check isinstance of the RiskBasedRecommendations class
                if intervention.risk_model not in ['manual', 'digital']:
                    intervention.modify_behavior(self)
            else:
                intervention.modify_behavior(self)
            self.notified = True

    def run(self, city):
        """
        [summary]

        Args:
            city (City): [description]

        Yields:
            [type]: [description]
        """
        self.household.humans.add(self)
        while True:
            hour, day = self.env.hour_of_day(), self.env.day_of_week()
            if day==0:
                self.count_exercise=0
                self.count_shop=0

            # recover from cold/flu/allergies if it's time
            self.recover_health()

            # track symptoms
            if self.is_incubated and self.symptom_start_time is None:
                self.symptom_start_time = self.env.timestamp
                # it doesn't count environmental infection or primary case or asymptomatic/presymptomatic infections; refer the definition
                city.tracker.track_generation_times(self.name)

            # recover
            if self.is_infectious and self.days_since_covid >= self.recovery_days:
                city.tracker.track_recovery(self.n_infectious_contacts, self.recovery_days)

                # TO DISCUSS: Should the test result be reset here? We don't know in reality
                # when the person has recovered; currently not reset
                # self.test_result = None
                self.infection_timestamp = None
                self.all_symptoms, self.covid_symptoms = [], []

                if self.never_recovers:
                    yield self.env.process(self.expire())
                else:
                    self.recovered_timestamp = self.env.timestamp
                    self.is_immune = not self.conf.get("REINFECTION_POSSIBLE")

                    # "resample" the chance probability of never recovering again (experimental)
                    if not self.is_immune:
                        self.never_recovers = self.rng.random() < self.conf.get("P_NEVER_RECOVERS")[
                            min(math.floor(self.age / 10), 8)]

                    if self.conf.get('COLLECT_LOGS'):
                        Event.log_recovery(self, self.env.timestamp, death=False)

            self.assert_state_changes()

            # Mobility
            # self.how_am_I_feeling = 1.0 (great) --> rest_at_home = False
            if not self.rest_at_home:
                # set it once for the rest of the disease path
                i_feel = self.how_am_I_feeling()
                if self.rng.random() > i_feel:
                    self.rest_at_home = True
                    # print(f"{self} C:{self.has_cold} A:{self.has_allergy_symptoms} staying home because I feel {i_feel} {self.symptoms}")

            # happens when recovered
            elif self.rest_at_home and self.how_am_I_feeling() == 1.0:
                self.rest_at_home = False
                # print(f"{self} C:{self.has_cold} A:{self.has_allergy_symptoms} going out because I recovered {self.symptoms}")


            # Behavioral imperatives
            if self.is_extremely_sick:
                city.tracker.track_hospitalization(self, "icu")
                yield self.env.process(self.excursion(city, "hospital-icu"))

            elif self.is_really_sick:
                city.tracker.track_hospitalization(self)
                yield self.env.process(self.excursion(city, "hospital"))

            # Work is a partial imperitive
            if (not self.profession=="retired" and
                not self.env.is_weekend() and
                hour in self.work_start_hour and
                not self.rest_at_home):
                yield self.env.process(self.excursion(city, "work"))

            # TODO (EM) These optional and erratic behaviours should be more probabalistic,
            # with probs depending on state of lockdown of city
            # Lockdown should also close a fraction of the shops

            elif ( hour in self.shopping_hours and
                   day in self.shopping_days and
                   self.count_shop<=self.max_shop_per_week and
                   not self.rest_at_home):
                yield self.env.process(self.excursion(city, "shopping"))

            elif ( hour in self.exercise_hours and
                    day in self.exercise_days and
                    self.count_exercise<=self.max_exercise_per_week and
                    not self.rest_at_home):
                yield  self.env.process(self.excursion(city, "exercise"))

            elif ( self.env.is_weekend() and
                    self.rng.random() < 0.5 and
                    not self.rest_at_home and
                    not self.count_misc<=self.max_misc_per_week):
                yield  self.env.process(self.excursion(city, "leisure"))

            yield self.env.process(self.at(self.household, city, 60))

    ############################## MOBILITY ##################################
    @property
    def lat(self):
        """
        [summary]

        Returns:
            [type]: [description]
        """
        return self.location.lat if self.location else self.household.lat

    @property
    def lon(self):
        """
        [summary]

        Returns:
            [type]: [description]
        """
        return self.location.lon if self.location else self.household.lon

    @property
    def obs_lat(self):
        """
        [summary]

        Returns:
            [type]: [description]
        """
        if self.conf.get("LOCATION_TECH") == 'bluetooth':
            return round(self.lat + self.rng.normal(0, 2))
        else:
            return round(self.lat + self.rng.normal(0, 10))

    @property
    def obs_lon(self):
        """
        [summary]

        Returns:
            [type]: [description]
        """
        if self.conf.get("LOCATION_TECH") == 'bluetooth':
            return round(self.lon + self.rng.normal(0, 2))
        else:
            return round(self.lon + self.rng.normal(0, 10))

    def excursion(self, city, location_type):
        """
        [summary]

        Args:
            city ([type]): [description]
            type ([type]): [description]

        Raises:
            ValueError: [description]

        Returns:
            [type]: [description]

        Yields:
            [type]: [description]
        """
        if location_type == "shopping":
            grocery_store = self._select_location(location_type="stores", city=city)
            if grocery_store is None:
                # Either grocery stores are not open, or all queues are too long, so return
                return
            t = _draw_random_discreet_gaussian(self.avg_shopping_time, self.scale_shopping_time, self.rng)
            with grocery_store.request() as request:
                yield request
                # If we make it here, it counts as a visit to the shop
                self.count_shop+=1
                yield self.env.process(self.at(grocery_store, city, t))

        elif location_type == "exercise":
            park = self._select_location(location_type="park", city=city)
            if park is None:
                # No parks are open, so return
                return
            self.count_exercise+=1
            t = _draw_random_discreet_gaussian(self.avg_exercise_time, self.scale_exercise_time, self.rng)
            yield self.env.process(self.at(park, city, t))

        elif location_type == "work":
            t = _draw_random_discreet_gaussian(self.avg_working_minutes, self.scale_working_minutes, self.rng)
            if self.workplace.is_open_for_business:
                yield self.env.process(self.at(self.workplace, city, t))
            else:
                # work from home
                yield self.env.process(self.at(self.household, city, t))

        elif location_type == "hospital":
            hospital = self._select_location(location_type=location_type, city=city)
            if hospital is None: # no more hospitals
                # The patient dies
                yield self.env.process(self.expire())

            self.obs_hospitalized = True
            if self.infection_timestamp is not None:
                t = self.recovery_days - (self.env.timestamp - self.infection_timestamp).total_seconds() / 86400 # DAYS
                t = max(t * 24 * 60,0)
            else:
                t = len(self.symptoms)/10 * 60 # FIXME: better model
            yield self.env.process(self.at(hospital, city, t))

        elif location_type == "hospital-icu":
            icu = self._select_location(location_type=location_type, city=city)
            if icu is None:
                # The patient dies
                yield self.env.process(self.expire())

            if len(self.preexisting_conditions) < 2:
                extra_time = self.rng.choice([1, 2, 3], p=[0.5, 0.3, 0.2])
            else:
                extra_time = self.rng.choice([1, 2, 3], p=[0.2, 0.3, 0.5]) # DAYS
            t = self.viral_load_plateau_end - self.viral_load_plateau_start + extra_time

            yield self.env.process(self.at(icu, city, t * 24 * 60))

        elif location_type == "leisure":
            S = 0
            p_exp = 1.0
            leisure_count = 0
            while True:
                if self.rng.random() > p_exp:  # return home
                    yield self.env.process(self.at(self.household, city, 60))
                    break

                loc = self._select_location(location_type='miscs', city=city)
                if loc is None:
                    # No leisure spots are open, or without long queues, so return
                    return
                S += 1
                p_exp = self.rho * S ** (-self.gamma * self.adjust_gamma)
                with loc.request() as request:
                    yield request
                    leisure_count=1 # If we make it here, it counts as a leisure visit
                    t = _draw_random_discreet_gaussian(self.avg_misc_time, self.scale_misc_time, self.rng)
                    yield self.env.process(self.at(loc, city, t))
            self.count_misc+=leisure_count
        else:
            raise ValueError(f'Unknown excursion type:{location_type}')

    def at(self, location, city, duration):
        """
        Enter/Exit human to/from a `location` for some `duration`.
        Once human is at a location, encounters are sampled.
        During the stay, human is likely to be infected either by a contagion or
        through environmental transmission.
        Cold/Flu/Allergy onset also takes place in this function.

        Args:
            location (Location): next location to enter
            city (City): city in which human resides
            duration (float): time duration for which human stays at this location

        Yields:
            [type]: [description]
        """
        city.tracker.track_trip(from_location=self.location.location_type, to_location=location.location_type, age=self.age, hour=self.env.hour_of_day())

        # add the human to the location
        self.location = location
        location.add_human(self)
        self.wear_mask()

        self.start_time   = self.env.now
        self.leaving_time = self.start_time + duration*SECONDS_PER_MINUTE
        area = self.location.area
        initial_viral_load = 0

        self.check_covid_testing_needs(at_hospital=isinstance(location, (Hospital, ICU)))

        # accumulate time at household
        if location == self.household:
            if self.last_location != self.household:
                self.last_duration = duration
                self.last_location = location
            else:
                self.last_duration += duration
        else:
            if self.last_location == self.household:
                city.tracker.track_social_mixing(location=self.household, duration=self.last_duration)

            self.last_location = location
            city.tracker.track_social_mixing(location=location, duration=self.last_duration)

        # Report all the encounters (epi transmission)
        for h in location.humans:
            if h == self:
                continue

            # age mixing #FIXME: find a better way
            # at places other than the household, you mix with everyone
            if location != self.household and not self.rng.random() < (0.1 * abs(self.age - h.age) + 1) ** -1:
                continue

            # first term is packing metric for the location in cm
            packing_term = 100 * np.sqrt(area/len(self.location.humans)) # cms
            encounter_term = self.rng.uniform(self.conf.get("MIN_DIST_ENCOUNTER"), self.conf.get("MAX_DIST_ENCOUNTER"))
            social_distancing_term = np.mean([self.maintain_extra_distance, h.maintain_extra_distance]) * self.rng.rand()
            # if you're in a space, you cannot be more than packing term apart
            distance = np.clip(encounter_term + social_distancing_term, a_min=0, a_max=packing_term)

            if distance == packing_term:
                city.tracker.track_encounter_distance(
                    "A\t1", packing_term, encounter_term,
                    social_distancing_term, distance, location)
            else:
                city.tracker.track_encounter_distance(
                    "A\t0", packing_term, encounter_term,
                    social_distancing_term, distance, location)

            # risk model
            h1_msg, h2_msg = None, None
            if (
                self.conf.get("MIN_MESSAGE_PASSING_DISTANCE") < distance < self.conf.get("MAX_MESSAGE_PASSING_DISTANCE")
            ):
                if self.tracing and self.has_app and h.has_app:
                    h1_msg, h2_msg = exchange_encounter_messages(
                        h1=self,
                        h2=h,
                        env_timestamp=self.env.timestamp,
                        initial_timestamp=self.env.initial_timestamp,
                        # note: the granularity here does not really matter, it's only used to keep map sizes small
                        # in the clustering algorithm --- in reality, only the encounter day matters
                        minutes_granularity=self.conf.get("ENCOUNTER_TIME_GRANULARITY_MINS", 60 * 12),
                    )

            t_overlap = (min(self.leaving_time, getattr(h, "leaving_time", self.env.ts_initial+SECONDS_PER_HOUR)) -
                         max(self.start_time,   getattr(h, "start_time",   self.env.ts_initial+SECONDS_PER_HOUR))) / SECONDS_PER_MINUTE
            t_near = self.rng.random() * t_overlap * self.time_encounter_reduction_factor

            city.tracker.track_social_mixing(human1=self, human2=h, duration=t_near, timestamp = self.env.timestamp)
            contact_condition = (
                distance <= self.conf.get("INFECTION_RADIUS")
                and t_near > self.conf.get("INFECTION_DURATION")
            )

            # Conditions met for possible infection #https://www.cdc.gov/coronavirus/2019-ncov/hcp/guidance-risk-assesment-hcp.html
            if contact_condition:
                city.tracker.track_encounter_distance("B\t0", packing_term, encounter_term, social_distancing_term, distance, location=None)

                proximity_factor = 1
                if self.conf.get("INFECTION_DISTANCE_FACTOR") or self.conf.get("INFECTION_DURATION_FACTOR"):
                    # currently unused
                    proximity_factor = (
                        self.conf.get("INFECTION_DISTANCE_FACTOR") * (1 - distance / self.conf.get("INFECTION_RADIUS"))
                        + self.conf.get("INFECTION_DURATION_FACTOR") * min((t_near - self.conf.get("INFECTION_DURATION")) / self.conf.get("INFECTION_DURATION"), 1)
                    )

                # used for matching "mobility" between methods
                scale_factor_passed = self.rng.random() < self.conf.get("GLOBAL_MOBILITY_SCALING_FACTOR")
                cur_day = (self.env.timestamp - self.env.initial_timestamp).days
                if cur_day > self.conf.get("INTERVENTION_DAY"):
                    self.num_contacts += 1
                    self.effective_contacts += self.conf.get("GLOBAL_MOBILITY_SCALING_FACTOR")

                infector, infectee = None, None
                if (self.is_infectious ^ h.is_infectious) and scale_factor_passed:
                    # TODO: whats the distribution of distances that get here (each distance type)?
                    if self.is_infectious:
                        infector, infectee = self, h
                        infectee_msg = h2_msg
                    else:
                        assert h.is_infectious
                        infector, infectee = h, self
                        infectee_msg = h1_msg

<<<<<<< HEAD
                    # probability of transmission
                    # It is similar to Oxford COVID-19 model described in Section 4.
                    infection_ratio = infector.asymptomatic_infection_ratio if infector.is_asymptomatic else 1.0
                    rate_of_infection = infectee.normalized_susceptibility * location.social_contact_factor * 1/infectee.mean_daily_interaction_age_group
                    rate_of_infection *= infector.infectiousness * infection_ratio * self.conf["CONTAGION_KNOB"]
                    p_infection = 1 - np.exp(-rate_of_infection)
=======
                    ratio = infector.infection_ratio
                    p_infection = infector.infectiousness * ratio * proximity_factor
>>>>>>> a1405743

                    # factors that can reduce probability of transmission.
                    # (no-source) How to reduce the transmission probability mathematically?
                    mask_efficacy = (self.mask_efficacy + h.mask_efficacy)*self.conf['MASK_EFFICACY_FACTOR']
                    hygiene_efficacy = self.hygiene + h.hygiene
                    reduction_factor = mask_efficacy + hygiene_efficacy
                    p_infection *= np.exp(-reduction_factor)

                    x_human = infector.rng.random() < p_infection
                    if x_human and infectee.is_susceptible:
                        infectee.infection_timestamp = self.env.timestamp
                        infectee.initial_viral_load = infector.rng.random()
                        infectee.compute_covid_properties()

                        infector.n_infectious_contacts += 1

                        if self.conf.get('COLLECT_LOGS'):
                            Event.log_exposed(infectee, infector, self.env.timestamp)

                        if infectee_msg is not None:  # could be None if we are not currently tracing
                            infectee_msg._exposition_event = True
                        city.tracker.track_infection('human', from_human=infector, to_human=infectee, location=location, timestamp=self.env.timestamp)
                        city.tracker.track_covid_properties(infectee)
                    else:
                        infector, infectee = None, None

                # cold transmission
                if self.has_cold ^ h.has_cold:
                    cold_infector, cold_infectee = h, self
                    if self.cold_timestamp is not None:
                        cold_infector, cold_infectee = self, h

                    # assumed no overloading of covid
                    if cold_infectee.infection_timestamp is None:
                        if self.rng.random() < self.conf.get("COLD_CONTAGIOUSNESS"):
                            cold_infectee.cold_timestamp = self.env.timestamp
                            # print("cold transmission occured")

                # flu tansmission
                if self.has_flu ^ h.has_flu:
                    flu_infector, flu_infectee = h, self
                    if self.flu_timestamp is not None:
                        flu_infector, flu_infectee = self, h

                    # assumed no overloading of covid
                    if flu_infectee.infection_timestamp is not None:
                        if self.rng.random() < self.conf.get("FLU_CONTAGIOUSNESS"):
                            flu_infectee.flu_timestamp = self.env.timestamp

                city.tracker.track_encounter_events(human1=self, human2=h, location=location, distance=distance, duration=t_near)

                if self.conf.get('COLLECT_LOGS'):
                    Event.log_encounter(
                        self,
                        h,
                        location=location,
                        duration=t_near,
                        distance=distance,
                        infectee=None if not infectee else infectee.name,
                        time=self.env.timestamp
                    )

        yield self.env.timeout(duration * SECONDS_PER_MINUTE)

        # environmental transmission
        p_infection = self.conf.get("ENVIRONMENTAL_INFECTION_KNOB") * location.contamination_probability * (1 - self.mask_efficacy) # &prob_infection
        # initial_viral_load += p_infection
        x_environment = location.contamination_probability > 0 and self.rng.random() < p_infection
        if x_environment and self.is_susceptible:
            self.infection_timestamp = self.env.timestamp
            self.initial_viral_load = self.rng.random()
            self.compute_covid_properties()

            if self.conf.get('COLLECT_LOGS'):
                Event.log_exposed(self, location, self.env.timestamp)

            city.tracker.track_infection('env', from_human=None, to_human=self, location=location, timestamp=self.env.timestamp)
            city.tracker.track_covid_properties(self)

        location.remove_human(self)

    def _select_location(self, location_type, city):
        """
        Preferential exploration treatment to visit places
        rho, gamma are treated in the paper for normal trips
        Here gamma is multiplied by a factor to supress exploration for parks, stores.

        Args:
            location_type ([type]): [description]
            city ([type]): [description]

        Raises:
            ValueError: [description]

        Returns:
            [type]: [description]
        """
        if location_type == "park":
            S = self.visits.n_parks
            self.adjust_gamma = 1.0
            pool_pref = self.parks_preferences
            locs = filter_open(city.parks)
            visited_locs = self.visits.parks

        elif location_type == "stores":
            S = self.visits.n_stores
            self.adjust_gamma = 1.0
            pool_pref = self.stores_preferences
            # Only consider locations open for business and not too long queues
            locs = filter_queue_max(filter_open(city.stores), self.conf.get("MAX_STORE_QUEUE_LENGTH"))
            visited_locs = self.visits.stores

        elif location_type == "hospital":
            hospital = None
            for hospital in sorted(filter_open(city.hospitals), key=lambda x:compute_distance(self.location, x)):
                if len(hospital.humans) < hospital.capacity:
                    return hospital
            return None

        elif location_type == "hospital-icu":
            icu = None
            for hospital in sorted(filter_open(city.hospitals), key=lambda x:compute_distance(self.location, x)):
                if len(hospital.icu.humans) < hospital.icu.capacity:
                    return hospital.icu
            return None

        elif location_type == "miscs":
            S = self.visits.n_miscs
            self.adjust_gamma = 1.0
            pool_pref = [(compute_distance(self.location, m) + 1e-1) ** -1 for m in city.miscs if
                         m != self.location]
            pool_locs = [m for m in city.miscs if m != self.location]
            # Only consider locations open for business and not too long queues
            locs = filter_queue_max(filter_open(city.miscs))
            visited_locs = self.visits.miscs

        else:
            raise ValueError(f'Unknown location_type:{location_type}')

        if S == 0:
            p_exp = 1.0
        else:
            p_exp = self.rho * S ** (-self.gamma * self.adjust_gamma)

        if self.rng.random() < p_exp and S != len(locs):
            # explore
            cands = [i for i in locs if i not in visited_locs]
            cands = [(loc, pool_pref[i]) for i, loc in enumerate(cands)]
        else:
            # exploit, but can only return to locs that are open
            cands = [
                (i, count)
                for i, count in visited_locs.items()
                if i.is_open_for_business
                and len(i.queue)<=self.conf.get("MAX_STORE_QUEUE_LENGTH")
            ]

        if cands:
            cands, scores = zip(*cands)
            loc = self.rng.choice(cands, p=_normalize_scores(scores))
            visited_locs[loc] += 1
            return loc
        else:
            return None

    def symptoms_at_time(self, now, symptoms):
        """
        [summary]

        Args:
            now ([type]): [description]
            symptoms ([type]): [description]

        Returns:
            [type]: [description]
        """
        warnings.warn("Deprecated", DeprecationWarning)
        if not symptoms:
            return []
        if not self.symptom_start_time:
            return []
        sickness_day = (now - self.symptom_start_time).days
        if not sickness_day:
            return []
        if sickness_day > 14:
            rolling_all_symptoms_till_day = symptoms[sickness_day-14: sickness_day]
        else:
            rolling_all_symptoms_till_day = symptoms[:sickness_day]
        return rolling_all_symptoms_till_day

    def get_test_result_array(self, date):
        """
        [summary]

        Args:
            date ([type]): [description]

        Returns:
            [type]: [description]
        """
        warnings.warn("Deprecated in favor of frozen.helper.get_test_result_array()", DeprecationWarning)
        # dont change the logic in here, it needs to remain FROZEN
        results = np.zeros(14)
        result_day = (date - self.test_time).days
        if result_day >= 0 and result_day < 14:
            results[result_day] = 1
        return results

    def exposure_array(self, date):
        """
        [summary]

        Args:
            date ([type]): [description]

        Returns:
            [type]: [description]
        """
        warnings.warn("Deprecated in favor of frozen.helper.exposure_array()", DeprecationWarning)
        # dont change the logic in here, it needs to remain FROZEN
        exposed = False
        exposure_day = None
        if self.infection_timestamp:
            exposure_day = (date - self.infection_timestamp).days
            if exposure_day >= 0 and exposure_day < 14:
                exposed = True
            else:
                exposure_day = None
        return exposed, exposure_day

    def recovered_array(self, date):
        """
        [summary]

        Args:
            date ([type]): [description]

        Returns:
            [type]: [description]
        """
        warnings.warn("Deprecated in favor of frozen.helper.recovered_array()", DeprecationWarning)
        # dont change the logic in here, it needs to remain FROZEN
        is_recovered = False
        recovery_day = (date - self.recovered_timestamp).days
        if recovery_day >= 0 and recovery_day < 14:
            is_recovered = True
        else:
            recovery_day = None
        return is_recovered, recovery_day

    @property
    def infectiousnesses(self):
        """Returns a list of this human's infectiousnesses over `TRACING_N_DAYS_HISTORY` days."""
        expected_history_len = self.conf.get("TRACING_N_DAYS_HISTORY")
        if not self.infectiousness_history_map:
            return [0] * expected_history_len
        latest_day = max(list(self.infectiousness_history_map.keys()))
        oldest_day = latest_day - expected_history_len + 1
        result = [self.infectiousness_history_map[oldest_day]
                  if oldest_day in self.infectiousness_history_map else 0.0]
        for day_idx in range(oldest_day + 1, latest_day + 1):
            if day_idx in self.infectiousness_history_map:
                result.append(self.infectiousness_history_map[day_idx])
            else:
                result.append(result[-1])
        assert len(result) == expected_history_len
        return result[::-1]  # index 0 = latest day

    ############################## RISK PREDICTION #################################

    @property
    def risk(self):
        """
        [summary]

        Returns:
            [type]: [description]
        """
        if not self.risk_history_map:
            return self.conf.get("BASELINE_RISK_VALUE")

        cur_day = (self.env.timestamp - self.env.initial_timestamp).days
        if self.is_removed:
            self.risk_history_map[cur_day] = 0.0
        elif self.test_result == "positive":
            self.risk_history_map[cur_day] = 1.0
        elif self.test_result == "negative":
            # TODO:  Risk because of negaitve results should not go down to 0.20. It should be max(o.2, current_risk). It should also depend on the test_type
            self.risk_history_map[cur_day] = 0.2

        if cur_day in self.risk_history_map:
            return self.risk_history_map[cur_day]
        else:
            last_day = max(self.risk_history_map.keys())
            return self.risk_history_map[last_day]

    @property
    def risk_level(self):
        """
        [summary]

        Returns:
            [type]: [description]
        """
        _proba_to_risk_level = proba_to_risk_fn(np.array(self.conf.get('RISK_MAPPING')))
        return min(_proba_to_risk_level(self.risk), 15)

    @risk.setter
    def risk(self, val):
        """
        [summary]

        Args:
            val ([type]): [description]
        """
        cur_day = (self.env.timestamp - self.env.initial_timestamp).days
        self.risk_history_map[cur_day] = val

    @property
    def rec_level(self):
        if isinstance(self.tracing_method, Tracing):
            # FIXME: maybe merge Quarantine in RiskBasedRecommendations with 2 levels
            if self.tracing_method.risk_model in ["manual", "digital"]:
                if self.risk == 1.0:
                    return 3
                else:
                    return 0

            return self.tracing_method.intervention.get_recommendations_level(
                self.risk_level,
                self.conf.get("REC_LEVEL_THRESHOLDS"),
                self.conf.get("MAX_RISK_LEVEL")
            )
        return -1<|MERGE_RESOLUTION|>--- conflicted
+++ resolved
@@ -149,12 +149,12 @@
         # &symptoms, &viral-load
         # probability of being asymptomatic is basically 50%, but a bit less if you're older and a bit more if you're younger
         self.is_asymptomatic = self.rng.rand() < self.conf.get("BASELINE_P_ASYMPTOMATIC") - (self.age - 50) * 0.5 / 100 # e.g. 70: baseline-0.1, 20: baseline+0.15
-<<<<<<< HEAD
         self.asymptomatic_infection_ratio = (
             self.conf.get("ASYMPTOMATIC_INFECTION_RATIO")
             if self.is_asymptomatic
             else 0.0
         )
+        self.infection_ratio = None
 
         # normalized susceptibility and mean daily interaction for this age group
         # required for Oxford COVID-19 infection model
@@ -165,9 +165,6 @@
                 break
         self.normalized_susceptibility = self.conf['NORMALIZED_SUSCEPTIBILITY_BY_AGE'][bin]
         self.mean_daily_interaction_age_group = self.conf['MEAN_DAILY_INTERACTION_FOR_AGE_GROUP'][bin]
-=======
-        self.infection_ratio = None
->>>>>>> a1405743
 
         # Indicates whether this person will show severe signs of illness.
         self.cold_timestamp = None
@@ -727,7 +724,7 @@
         else:
             days_since_plateau_end = days_infectious - self.viral_load_plateau_end
             cur_viral_load = self.viral_load_plateau_height - self.plateau_end_recovery_slope * days_since_plateau_end
-            cur_viral_load = max(0, cur_viral_load) # clip it at 0 
+            cur_viral_load = max(0, cur_viral_load) # clip it at 0
 
         assert 0 <= cur_viral_load <= 1, f"effective viral load out of bounds. viral load:{cur_viral_load} plateau_end:{days_since_plateau_end}"
 
@@ -769,6 +766,22 @@
     @property
     def infectiousness(self):
         return self.get_infectiousness_for_day(self.env.timestamp, self.is_infectious)
+
+    def infectiousness_delta(self, hours):
+        """
+        Computes area under the probability curve defined by infectiousness and time duration
+        of self.env.timestamp and self.env.timestamp + delta_timestamp.
+        Currently, it only takes the average of starting and ending probabilities.
+
+        Args:
+            hours (float): area under the infectiousness curve is computed for this duration
+        """
+
+        if not self.is_infectious:
+            return 0
+        start_p = self.get_infectiousness_for_day(self.env.timestamp, self.is_infectious)
+        end_p = self.get_infectiousness_for_day(self.env.timestamp + datetime.timedelta(hours=hours), self.is_infectious)
+        return hours / 24 * (start_p + end_p) / 2
 
     @property
     def obs_symptoms(self):
@@ -1646,7 +1659,7 @@
 
             t_overlap = (min(self.leaving_time, getattr(h, "leaving_time", self.env.ts_initial+SECONDS_PER_HOUR)) -
                          max(self.start_time,   getattr(h, "start_time",   self.env.ts_initial+SECONDS_PER_HOUR))) / SECONDS_PER_MINUTE
-            t_near = self.rng.random() * t_overlap * self.time_encounter_reduction_factor
+            t_near = self.rng.random() * t_overlap * min(self.time_encounter_reduction_factor, h.time_encounter_reduction_factor)
 
             city.tracker.track_social_mixing(human1=self, human2=h, duration=t_near, timestamp = self.env.timestamp)
             contact_condition = (
@@ -1684,17 +1697,12 @@
                         infector, infectee = h, self
                         infectee_msg = h1_msg
 
-<<<<<<< HEAD
                     # probability of transmission
                     # It is similar to Oxford COVID-19 model described in Section 4.
-                    infection_ratio = infector.asymptomatic_infection_ratio if infector.is_asymptomatic else 1.0
                     rate_of_infection = infectee.normalized_susceptibility * location.social_contact_factor * 1/infectee.mean_daily_interaction_age_group
-                    rate_of_infection *= infector.infectiousness * infection_ratio * self.conf["CONTAGION_KNOB"]
+                    rate_of_infection *= infector.infectiousness_delta(hours=t_near) * infector.infection_ratio
+                    rate_of_infection *= self.conf["CONTAGION_KNOB"]
                     p_infection = 1 - np.exp(-rate_of_infection)
-=======
-                    ratio = infector.infection_ratio
-                    p_infection = infector.infectiousness * ratio * proximity_factor
->>>>>>> a1405743
 
                     # factors that can reduce probability of transmission.
                     # (no-source) How to reduce the transmission probability mathematically?
