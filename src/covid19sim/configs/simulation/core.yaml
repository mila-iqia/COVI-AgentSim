#############################################################
#######            LOCATION CONSTANTS                 #######
#############################################################

# _SURFACE_PROB is an experimental feature to model environmental transmission. Proportion of environmental transmissions can be just maintained by ENVIRONMENTAL_INFECTION_KNOB.
# _SURFACE_PROB: environmental transmission is modeled via surfaces. When an infected person enters a location, a random surface is drawn from the distribution defined by `surface_prob`. Assume that
## virus lives on this for the max duration empirically observed for this type of surface.
##    ** MAX_DAYS_CONTAMINATION defines the maximum days that virus can live on any of these surfaces.
##    ** __SURFACE_PROB defines a probability over these surfaces.
## probability of infection at `t` due to virus on this surface is computed based on the time lapse between the time when location contamination took place and `t`.

# _CONTACT_FACTOR: It amplifies the environmental transmission based on the location type. For example, if the location is `household`, environmental transmission is more likely to take place
## It is a knob on reproductive number of a location
# _PROPORTION_AREA: proportion of city's area that is allocated to this location.
# _OPEN_CLOSE_HOUR_MINUTE: hour, minute at which the place opens. We use 0,0 and 24, 0 to imply all-time open.
# _OPEN_DAYS: refer to the day of the week on which the location is open. 0=Monday, 6=Sunday

# workplace
WORKPLACE_PROPORTION_AREA: 0.2
WORKPLACE_CONTACT_FACTOR: 1
WORKPLACE_SURFACE_PROB: [0.1, 0.1, 0.3, 0.2, 0.3]
WORKPLACE_OPEN_CLOSE_HOUR_MINUTE: [[8, 0], [22, 0]]
WORKPLACE_OPEN_DAYS: [0, 1, 2, 3, 4]

# stores
STORE_PROPORTION_AREA: 0.15
STORE_CONTACT_FACTOR: 1
STORE_SURFACE_PROB: [0.1, 0.1, 0.3, 0.2, 0.3]
STORE_OPEN_CLOSE_HOUR_MINUTE: [[8, 0], [22, 0]]
STORE_OPEN_DAYS: [0, 1, 2, 3, 4, 5, 6]
MAX_STORE_QUEUE_LENGTH: 10

# misc
MISC_PROPORTION_AREA: 0.15
MISC_CONTACT_FACTOR: 1
MISC_SURFACE_PROB: [0.1, 0.1, 0.3, 0.2, 0.3]
MISC_OPEN_CLOSE_HOUR_MINUTE: [[8, 0], [22, 0]]
MISC_OPEN_DAYS: [0, 1, 2, 3, 4, 5, 6]
MAX_MISC_QUEUE_LENGTH: 10

# park
PARK_PROPORTION_AREA: 0.05
PARK_CONTACT_FACTOR: 0.1
PARK_SURFACE_PROB: [0.8, 0.05, 0.05, 0.05, 0.05]
PARK_OPEN_CLOSE_HOUR_MINUTE: [[0, 0], [24, 0]]
PARK_OPEN_DAYS: [0, 1, 2, 3, 4, 5, 6]

# hospitals
HOSPITAL_PROPORTION_AREA: 0.05
HOSPITAL_CONTACT_FACTOR: 2
HOSPITAL_SURFACE_PROB: [0.0, 0.0, 0.0, 0.0, 1.0]
HOSPITAL_OPEN_CLOSE_HOUR_MINUTE: [[0, 0], [24, 0]]
HOSPITAL_OPEN_DAYS: [0, 1, 2, 3, 4, 5, 6]

# households
HOUSEHOLD_PROPORTION_AREA: 0.30
HOUSEHOLD_CONTACT_FACTOR: 2
HOUSEHOLD_SURFACE_PROB: [0.1, 0.1, 0.3, 0.2, 0.3]
HOUSEHOLD_OPEN_CLOSE_HOUR_MINUTE: [[0, 0], [24, 0]]
HOUSEHOLD_OPEN_DAYS: [0, 1, 2, 3, 4, 5, 6]

# senior_residency
SENIOR_RESIDENCE_PROPORTION_AREA: 0.05
SENIOR_RESIDENCE_CONTACT_FACTOR: 3
SENIOR_RESIDENCE_SURFACE_PROB: [0.1, 0.1, 0.3, 0.2, 0.3]
SENIOR_RESIDENCE_OPEN_CLOSE_HOUR_MINUTE: [[0, 0], [24, 0]]
SENIOR_RESIDENCE_OPEN_DAYS: [0, 1, 2, 3, 4, 5, 6]

# schools
SCHOOL_PROPORTION_AREA: 0.05
SCHOOL_CONTACT_FACTOR: 1
SCHOOL_SURFACE_PROB: [0.1, 0.1, 0.3, 0.2, 0.3]
SCHOOL_OPEN_CLOSE_HOUR_MINUTE: [[8, 0], [16, 0]]
SCHOOL_OPEN_DAYS: [0, 1, 2, 3, 4]

#############################################################
#####  Mobility / Social Mixing / Occupation CONSTANTS  #####
#############################################################

# Preferential exploration of places in a city.
RHO: 0.40 # higher the value more exploration of new places
GAMMA: 0.1 # lower the value higher the exploration of new places

# /!\ (no-source)
# daily routine
AVERAGE_TIME_SLEEPING: 8 # hours; no interactions are sampled during this time
AVERAGE_TIME_AWAKE: 16 # hours; human moves through different networks during this time

# work routine
N_WORKING_DAYS: 5
WORKING_START_HOUR: 8 # 8 AM in the morning

# /!\ (no-source) these parameters are used to assure proper behavior in mobility_planner by clipping the random draws at these values
MAX_TIME_WORK: 16
MAX_TIME_SLEEP: 16
MAX_TIME_AWAKE: 24
MAX_TIME_SHORT_ACTVITIES: 4

#########################################################
#####       Interaction Parameters                  #####
#########################################################
# Contacts are broadly of two types - "known" and "unknown"
# known contacts) are assumed to be those which we are aware of, for example, meeting a friend.
# unknown contacts are those which are not known to us consciously ,i.e. strangers standing next to us in a metro.

# known
MIN_DIST_KNOWN_CONTACT: 0
MAX_DIST_KNOWN_CONTACT: 200 # cms

# Pre confinement contacts statistics (Montreal)
WORKPLACE_MEAN_DAILY_INTERACTIONS: 10
OTHER_MEAN_DAILY_INTERACTIONS: 3.1
HOUSEHOLD_MEAN_DAILY_INTERACTIONS: 2.7
SCHOOL_MEAN_DAILY_INTERACTIONS: 6

# unknown (all the numbers below are assumed because no data is available about them)
# A distance greater than INFECTION_RADIUS is useless to model, however, in the context of tracing apps
# distance between two bluetooth devices can be underesimated depending on the noise in the signals.
# Thus, a distance of greater than 200 cms can potentially be visible as a risky contacts.
# Here, we sample distances up to 400 cms to allow for bluetooth devices to record no-risk contacts
MEAN_DAILY_UNKNOWN_CONTACTS: 1.0
MIN_DIST_UNKNOWN_CONTACT: 100 # cms
MAX_DIST_UNKNOWN_CONTACT: 400 # cms

# we sample duration as a gamma distribution with mean as MEAN_DAILY_CONTACT_DURATION / SCALE_FACTOR_CONTACT_DURATION
# and variance as SCALE_FACTOR_CONTACT_DURATION. This ensures that the mean is MEAN_DAILY_CONTACT_DURATION and the variance is
# MEAN_DAILY_CONTACT_DURATION * SCALE_FACTOR_CONTACT_DURATION
# This way we are left with just one parameter to control the uncertainty around contact duration.
GAMMA_UNKNOWN_CONTACT_DURATION: 900 # seconds
SCALE_FACTOR_CONTACT_DURATION: 1.0

#########################################################
#####                 Knobs                         #####
#########################################################

# Assortativity knobs (A)
# These needs to be calibrated to acheive the region specific mixing pattern
# this factor influences the strength of assortativity in contacts at home.
# higher the value, more likely that people of the same age group live together.
HOUSEHOLD_ASSORTATIVITY_STRENGTH: 0.5
WORKPLACE_ASSORTATIVITY_STRENGTH: 5

# social mixing knob (B)
P_INVITATION_ACCEPTANCE: 0.5 # probability of accepting inivitaton from peers to "socialize"
P_HOUSE_OVER_MISC_FOR_SOCIALS: 0.5 # probability to prefer household as a location for socials as compared to MISC
BEGIN_PREFERENTIAL_ATTACHMENT_FACTOR: 0.5 # probability to interact with only the known connections at the start of the simulation
END_PREFERENTIAL_ATTACHMENT_FACTOR: 0.5 # probability to interact with only the known connections at the start of seeding COVID infections

# Infection knobs ()
CONTAGION_KNOB: 30
ENVIRONMENTAL_INFECTION_KNOB: 0.0017

# Time scheduling knobs.
# /!\ (no-source) These factors are used in scaling the average time spent on various activities to introduce variance via gamma distribution
# /!\ These factors also influence mixing patterns.
# /!\ (CAUTION) A large value of these factor may violate the assumption in mobility planner by sampling activities spanning over more than a day.
# /!\ (CAUTION) mobility planner needs to change to accommodate variation in these parameters
# Scaling is done in an mean preserving manner. For example, if mean is X and the distribution is gamma,
# we scale the location parameter to X / SCALE_FACTOR while using the shape parameter as SCALE_FACTOR.
# Note: mean of a gamma distribution is location * shape = X (here).
TIME_SPENT_SCALE_FACTOR_FOR_SHORT_ACTIVITIES: 1.5 # e.g. grocery, misc, or park
TIME_SPENT_SCALE_FACTOR_FOR_WORK: 1.0
TIME_SPENT_SCALE_FACTOR_SLEEP_AWAKE: 0.01 # /!\ 0.1 scale creates a lot of variation in sleep schedule which breaks the assumptions in MobilityPlanner. Lower values are preferred for longer simulation days

# Contact controlling knobs
GLOBAL_MOBILITY_SCALING_FACTOR: 1.0 # Mobility reduction factor

#############################################################
#####         Mobility when SICK CONSTANTS             #####
#############################################################

# /!\ (no-source)
# P_MOBILE_WHEN_X is the likelihood to go out of house when X is the situation.

SEVERE_SYMPTOMS: ["severe", "extremely_severe", "trouble_breathing"]
P_MOBILE_GIVEN_SEVERE_SYMPTOMS: 0.05

MODERATE_SYMPTOMS: ["moderate", "fever"]
P_MOBILE_GIVEN_MODERATE_SYMPTOMS: 0.3

MILD_SYMPTOMS: ["cough", "fatigue", "gastro", "aches", "mild"]
P_MOBILE_GIVEN_MILD_SYMPTOMS: 0.5


#############################################################
#####          Hospitalization Parameters               #####
#############################################################

# All parameters below are from the following reference (these are default parameters unless regional configuration overwrites them)
# ref: https://github.com/BDI-pathogens/OpenABM-Covid19/blob/master/documentation/parameters/parameter_dictionary.md

P_HOSPITALIZED_GIVEN_SYMPTOMS: [
  [0, 9, 0.001],
  [10, 19, 0.006],
  [20, 29, 0.015],
  [30, 39, 0.069],
  [40, 49, 0.219],
  [50, 59, 0.279],
  [60, 69, 0.370],
  [70, 79, 0.391],
  [80, 110, 0.379 ]
]

P_CRITICAL_GIVEN_HOSPITALIZED: [
  [0, 9, 0.05],
  [10, 19, 0.05],
  [20, 29, 0.05],
  [30, 39, 0.05],
  [40, 49, 0.063],
  [50, 59, 0.122],
  [60, 69, 0.274],
  [70, 79, 0.432],
  [80, 110, 0.709]
]


P_FATALITY_GIVEN_CRITICAL: [
  [0, 9, 0.33],
  [10, 19, 0.25],
  [20, 29, 0.5],
  [30, 39, 0.5],
  [40, 49, 0.5],
  [50, 59, 0.69],
  [60, 69, 0.65],
  [70, 79, 0.88],
  [80, 110, 1.0]
]

# if hospitalized, how much time it will take to recover
AVERAGE_DAYS_RECOVERY_IF_HOSPITALIZED: 8.75
STDDEV_DAYS_RECOVERY_IF_HOSPITALIZED: 8.75

# if critical, how much time it will take to recover
AVERAGE_DAYS_RECOVERY_IF_CRITICAL: 4
STDDEV_DAYS_RECOVERY_IF_CRITICAL: 2

# after hospitalization, how much to critical stage
AVERAGE_DAYS_TO_CRITICAL_IF_HOSPITALIZED: 2.27
STDDEV_DAYS_TO_CRITICAL_IF_HOSPITALIZED: 2.27

# if critical, how much time will it take to death
AVERAGE_DAYS_DEATH_IF_CRITICAL: 18.8
STDDEV_DAYS_DEATH_IF_CRITICAL: 12.21

# If symptoms show up, how much time to go to hospital
AVERAGE_DAYS_TO_HOSPITAL_GIVEN_SYMPTOMS: 5.14

#########################################################
#####       Smartphone Parameters                   #####
#########################################################

LOCATION_TECH: "gps" # &location-tech

# /!\ Below numbers are for the U.K population
# Source: COVID-19 individual-based model with instantaneous contract tracing
# ref: https://github.com/BDI-pathogens/OpenABM-Covid19/blob/master/documentation/parameters/parameter_dictionary.md

SMARTPHONE_OWNER_FRACTION_BY_AGE: [
  [0, 9, 0.0],
  [10, 19, 0.90],
  [20, 29, 0.96],
  [30, 39, 0.95],
  [40, 49, 0.91],
  [50, 59, 0.81],
  [60, 69, 0.64],
  [70, 79, 0.41],
  [80, 110, 0.27]
]

# BLUETOOTH MESSAGE EXCHANGE PARAMETERS
# bluetooth messages are recorded when the devices are within MAX_MESSAGE_PASSING_DISTANCE radius
# for more than MIN_MESSAGE_PASSING_DURATION mins
MAX_MESSAGE_PASSING_DISTANCE: 200 # cms
MIN_MESSAGE_PASSING_DURATION: 900 # seconds

#########################################################
#####       Viral Load Parameters                   #####
#########################################################

VIRAL_LOAD_RECOVERY_FACTOR: 3 # higher initial viral load means longer recovery

# INCUBATION PERIOD
# Refer Table 2 (Appendix) in https://www.acpjournals.org/doi/10.7326/M20-0504 for parameters of lognormal fit
INCUBATION_DAYS_GAMMA_SHAPE: 5.807
INCUBATION_DAYS_GAMMA_SCALE: 0.948

# &infectiousness-onset [He 2020 https://www.nature.com/articles/s41591-020-0869-5#ref-CR1] infectiousness peaked at 0.7 days (95% CI, −0.2–2.0 days) before symptom onset (Fig. 1c).
INFECTIOUSNESS_PEAK_AVG: 0.7 # DAYS
INFECTIOUSNESS_PEAK_STD: 0.5
INFECTIOUSNESS_PEAK_CLIP_LOW: 0.01
INFECTIOUSNESS_PEAK_CLIP_HIGH: 2.2

# &infectiousness-onset [He 2020 https://www.nature.com/articles/s41591-020-0869-5#ref-CR1] infectiousness started from 2.3 days (95% CI, 0.8–3.0 days) before symptom onset and peaked at 0.7 days (95% CI, −0.2–2.0 days) before symptom onset (Fig. 1c).
INFECTIOUSNESS_ONSET_DAYS_WRT_SYMPTOM_ONSET_AVG: 2.3
INFECTIOUSNESS_ONSET_DAYS_WRT_SYMPTOM_ONSET_STD: 0.5
# we set these to be even more conservative than the 95% CI, more like 98% CI
INFECTIOUSNESS_ONSET_DAYS_WRT_SYMPTOM_ONSET_CLIP_LOW: 0.5
INFECTIOUSNESS_ONSET_DAYS_WRT_SYMPTOM_ONSET_CLIP_HIGH: 3.3

# Avg plateau duration
# infered from https://www.medrxiv.org/content/10.1101/2020.04.10.20061325v2.full.pdf (Figure 1 & 4).
# 8 is infered from Figure 4 by eye-balling.
PLATEAU_DURATION_MEAN: 4.5
PLATEAU_DURATION_STD: 1
PLATEAU_DURATION_CLIP_LOW: 3.0
PLATEAU_DURATION_CLIP_HIGH: 9.0

# recovery is with respect to incubation days. (no-source) 14 is loosely defined.
RECOVERY_DAYS_AVG: 14
RECOVERY_STD: 1
RECOVERY_CLIP_LOW: 2.5
RECOVERY_CLIP_HIGH: 10

# VIRAL LOAD PEAK
MIN_VIRAL_LOAD_PEAK_HEIGHT: 0.1
MAX_VIRAL_LOAD_PEAK_HEIGHT: 1.0

# VIRAL LOAD PLATEAU
MIN_MULTIPLIER_PLATEAU_HEIGHT: 0.5
MAX_MULTIPLIER_PLATEAU_HEIGHT: 0.8

# FACTORS AFFECTING VIRAL LOAD HEIGHTS
INFLAMMATORY_DISEASE_FACTOR_VIRAL_LOAD_HEIGHT: 0.1
AGE_FACTOR_VIRAL_LOAD_HEIGHT:  0.2

# OTHER CONDITIONS
INFLAMMATORY_CONDITIONS: ["smoker", "diabetes", "heart_disease", "COPD", "immuno-suppressed"]

#########################################################
#####       Infection Model Parameters              #####
#########################################################

# Ref: https://www.quebec.ca/en/health/health-issues/a-z/2019-coronavirus/situation-coronavirus-in-quebec/
#                  0-9 10-19 20-29  30-39  40-49  50-59 60-69 70-79  80-  # Assuming death rate to be same for 80 and above
P_NEVER_RECOVERS: [0, 0, 0.0001, 0.0001, 0.0004, 0.0018, 0.0059, 0.0176, 0.0728] # &never_recovers
REINFECTION_POSSIBLE: False # [0, 1]

# aerosol    copper      cardboard       steel       plastic
MAX_DAYS_CONTAMINATION: [0.125, 0.333333, 1, 2, 3] # days # https://www.nejm.org/doi/pdf/10.1056/NEJMc2004973?articleTools=true

# DISEASE PARAMETERS
INFECTION_RADIUS: 200 # cms
INFECTION_DURATION: 900 # seconds

# ASYMPTOMATIC
BASELINE_P_ASYMPTOMATIC: 0.18 # p-asymptomatic [Mizumoto 2020 https://www.ncbi.nlm.nih.gov/pmc/articles/PMC7078829/] probability of never showing symptoms yet testing positive
MILD_INFECTION_RATIO: 0.48 # &prob_infectious_mild [Luo 2020 https://www.medrxiv.org/content/10.1101/2020.03.24.20042606v1]
ASYMPTOMATIC_INFECTION_RATIO: 0.29 # &prob_infectious_asymp [Luo 2020 https://www.medrxiv.org/content/10.1101/2020.03.24.20042606v1]

# /!\ (no-source) Infectiousness multipliers
INFECTIOUSNESS_NORMALIZATION_CONST: 1.45
IMMUNOCOMPROMISED_SEVERITY_MULTIPLIER_ADDITION: 0.2
COUGH_SEVERITY_MULTIPLIER_ADDITION: 0.25

# /!\ (update-numbers)
# https://www.nature.com/articles/s41591-020-0962-9/figures/8
# children are 50% less susceptible as compared to adults

# normalized susceptibility to infection broken down age group
# Bin boundaries are inclusive
# refer Oxford COVID-19 model
# They normalise the fitted attack rate across age groups so that average age has a susceptiblity of 1.0

# UK's average age = 40; Canada's average age = 42. We use the same normalized susceptiblity from Table 5.
NORMALIZED_SUSCEPTIBILITY_BY_AGE: [
  [0, 9, 0.71],
  [10, 19, 0.74],
  [20, 29, 0.79],
  [30, 39, 0.87],
  [40, 49, 0.98],
  [50, 59, 1.11],
  [60, 69, 1.26],
  [70, 79, 1.45],
  [80, 110, 1.66]
]

# these numbers are taken for daily_mean_work_interactions from Oxford study (Table 3)
# I_as used in the probability of transmission denotes mean daily interactions
# The report doesn't have a table for I_as so the numbers in Table 3 are used as a proxy
# TODO: check the updated version of the report for these numbers.
MEAN_DAILY_INTERACTION_FOR_AGE_GROUP: [
  [0, 9, 10],
  [10, 19, 10],
  [20, 29, 7],
  [30, 39, 7],
  [40, 49, 7],
  [50, 59, 7],
  [60, 69, 7],
  [70, 79, 3],
  [80, 110, 3]
]

#########################################################
#####               Testing Parameters              #####
#########################################################

# TESTING
# capacity is proportion of population tested per day
PROPORTION_LAB_TEST_PER_DAY: 0.001
DAYS_TO_LAB_TEST_RESULT_IN_PATIENT: 0.33
DAYS_TO_LAB_TEST_RESULT_OUT_PATIENT: 2.0 # verbal communication with H&A (find-source)

TEST_TYPES: { "lab": {
        "capacity": 0.001,  # ! /!\ This is now a proportion of population, not an absolute (int) value
        "time_to_result": {
          "in-patient": 0.33, # days
          "out-patient": 2.0, # verbal communication with H&A (find-source)
          },
        "P_FALSE_NEGATIVE": {
            "days_since_exposure": [1, 4, 5, 8, 9, 21],
            "rate": [1, 0.67, 0.38, 0.2, 0.21, 0.66],
            }, # https://www.acc.org/latest-in-cardiology/journal-scans/2020/05/18/13/42/variation-in-false-negative-rate-of-reverse?utm_source=journalscan&utm_medium=email_newsletter&utm_campaign=journalscan&utm_content=20200521
        "P_FALSE_POSITIVE": 0.00, # verbal communication with H&A (find-source)
        "preference": 1, # TODO: preference might depend on symptoms
      } }

# /!\ (no-source)
P_TEST_MODERATE: 0.4
P_TEST_MILD: 0.1
P_TEST_SEVERE: 1.0

GET_TESTED_SYMPTOMS_CHECKED_IN_HOSPITAL: ["mild", "moderate", "severe", "fever", "chills", "gastro", "diarrhea", "cough", "fatigue", "trouble_breathing", "loss_of_taste", "light_trouble_breathing", "moderate_trouble_breathing", "heavy_trouble_breathing" ]
GET_TESTED_SYMPTOMS_CHECKED_BY_SELF: ["cough", "fever", "trouble_breathing", "chills", "loss_of_taste", ""]
<<<<<<< HEAD

# /!\ (no-source)
=======
SELF_TEST: True # If true, people take themselves to get tested based on their symptoms. If False, tests only happen to hospicalized people or from app recommendations
>>>>>>> 2ba7c1a2
TEST_REPORT_PROB: 0.8  # the probability that a user with the app will report their test result


#########################################################
#####       Cold/Flu/Allergy Parameters             #####
#########################################################

# SEASONAL ALLERGIES
# P_HAS_ALLERGIES_TODAY: 0.005 # likelihood to start allergy any day (2-3 times per year) # produces too many allergies (experimental)
P_HAS_ALLERGIES_TODAY: 0.005

# OTHER TRANSMISSIBLE DISEASES
# P_FLU_TODAY: 0.003 # # likelihood to start flu any day (1 per year)

# https://www.webmd.com/cold-and-flu/flu-statistics
# Flu season is December to February. Assuming simulation runs form March, we are switching off Flu
P_FLU_TODAY: 0.000
FLU_CONTAGIOUSNESS: 0.000
AVG_FLU_DURATION: 5

# likelihood to start cold any day (2-3 times per year) # https://www.cdc.gov/features/rhinoviruses/index.html
# Section on Modelling and interventions - https://github.com/BDI-pathogens/covid-19_instant_tracing/blob/master/Report%20-%20Effective%20Configurations%20of%20a%20Digital%20Contact%20Tracing%20App.pdf
# non-Covid19 symtpoms via influenza etc. is 0.002%. This seems like a typo. assuming 0.002 here.
P_COLD_TODAY: 0.002
COLD_CONTAGIOUSNESS: 0.000 # likelihood of transmitting at an encounter (no-source)

#########################################################
#####       Individual Parameters                   #####
#########################################################

# INDIVIDUAL DIFFERENCES PARAMETERS
P_CAREFUL_PERSON: 0.3 # &carefulness

# Biological sex
P_FEMALE: 0.45
P_MALE: 0.45

#########################################################
#####           Intervention Parameters             #####
#########################################################

#
ASSUME_NO_ENVIRONMENTAL_INFECTION_AFTER_INTERVENTION_START: True
ASSUME_NO_UNKNOWN_INTERACTIONS_AFTER_INTERVENTION_START: False

# Number of levels for behavior stratification. Levels will be 0, 1, ..., N_BEHAVIOR_LEVELS
# Level 0 is assumed to be unmitigated behavior with pre-confinement level of contacts.
# Unmitigated - RISK_MODEL = "" and N_BEHAVIOR_LEVELS = 2
# Lockdown - RISK_MODEL = "" and N_BEHAVIOR_LEVELS = 2  and INTERPOLATE_CONTACTS_USING_LOCKDOWN_CONTACTS: True
# binary Tracing - RISK_MODEL = "digital" and N_BEHAVIOR_LEVELS > 1.
# NOTE: [IMPORTANT] even though only 2 levels are used, the baseline behavior is based on N_BEHAVIOR_LEVELS
# While comparing binary vs non-binary tracing, use same N_BEHAVIOR_LEVELS. It's upto the method to use levels.
N_BEHAVIOR_LEVELS: 2
INTERPOLATE_CONTACTS_USING_LOCKDOWN_CONTACTS: False

# (WIP) /!\ tracing of symptoms is not working now
TRACE_SELF_REPORTED_INDIVIDUAL: False
TRACED_DAYS_FOR_SELF_REPORTED_INDIVIDUAL: 7 # days for which contacts need to be traced

# Lockdown statistics (Montreal)
# Following numbers (eyballed) are from CONNECT2 study
# ref: http://www.marc-brisson.net/covid19-response/Epidemiologie-et-modelisation-evolution-COVID-19-au-Quebec_29-juin.pdf
LOCKDOWN_FRACTION_REDUCTION_IN_CONTACTS_AT_HOUSEHOLD: 0.30
LOCKDOWN_FRACTION_REDUCTION_IN_CONTACTS_AT_WORKPLACE: 0.80
LOCKDOWN_FRACTION_REDUCTION_IN_CONTACTS_AT_OTHER: 0.50
LOCKDOWN_FRACTION_REDUCTION_IN_CONTACTS_AT_SCHOOL: 1.0

# hospitals were assumed to be a source of spread in the beginning.
# Post-lockdown, hospitals can be assumed to be safe
ASSUME_SAFE_HOSPITAL_DAILY_INTERACTIONS_AFTER_INTERVENTION_START: True

##### Quarantine
# Quarantine is the most-extreme form of intervention in which individual cuts down all its interactions and spends majority of the time at household.

### FLAGS
# (non-tracing)
# Quarantine household members of an individual who got a positive test?
QUARANTINE_HOUSEHOLD_UPON_INDIVIDUAL_POSITIVE_TEST: True

# whether to quarantine individuals who self-diagnose COVID
QUARANTINE_SELF_REPORTED_INDIVIDUALS: False
QUARANTINE_HOUSEHOLD_UPON_SELF_REPORTED_INDIVIDUAL: False

# (tracing)
QUARANTINE_HOUSEHOLD_UPON_TRACED_POSITIVE_TEST: True
QUARANTINE_HOUSEHOLD_UPON_TRACED_SELF_REPORTED_INDIVIDUAL: False

### DURATION
# (non-tracing) quarantine duration
QUARANTINE_DAYS_ON_POSITIVE_TEST: 14
QUARANTINE_DAYS_ON_SELF_REPORTED_SYMPTOMS: 14
QUARANTINE_DAYS_HOUSEHOLD_ON_INDIVIDUAL_POSITIVE_TEST: 14
QUARANTINE_DAYS_HOUSEHOLD_ON_INDIVIDUAL_CONTACT_WITH_POSITIVE_TEST: 14

# (tracing) quarantine duration when traced
QUARANTINE_DAYS_ON_TRACED_POSITIVE: 14
QUARANTINE_DAYS_ON_TRACED_SELF_REPORTED_SYMPTOMS: 14
QUARANTINE_DAYS_HOUSEHOLD_ON_TRACED_POSITIVE: 14
QUARANTINE_DAYS_HOUSEHOLD_ON_TRACED_SELF_REPORTED_SYMPTOMS: 14

### DROPOUT
# (non-tracing) dropout (adherence)
QUARANTINE_DROPOUT_POSITIVE: 0.01
QUARANTINE_DROPOUT_SELF_REPORTED_SYMPTOMS: 0.02

# (tracing)
QUARANTINE_DROPOUT_TRACED_POSITIVE: 0.03
QUARANTINE_DROPOUT_TRACED_SELF_REPORTED_SYMPTOMS: 0.04
ALL_LEVELS_DROPOUT: 0.02 # daily adherence to recommendations. Failing to adhere, human returns to level 0 (unmitigated case).

# OTHERS
# (WIP) compliance to quarantine
QUARANTINE_COMPLIANCE_TRACED_POSITIVE: 0.9
QUARANTINE_COMPLIANCE_TRACED_SYMPTOMS: 0.5

# (WIP) If no one in the network has developed symptoms in the past QUARANTINE_SMART_RELEASE_DAYS, then release them
QUARANTINE_SMART_RELEASE: False
QUARANTINE_SMART_RELEASE_DAYS: 7

########
# How does interventions affect behavior?

# mean daily interactions affect interactions in two ways -
# (a) Number of interactions are reduced
# (b) probability vector of humans is reduced by a factor

# mobility reduction i.e presence of human in various networks
# In quarantine, (i) all activities are moved to human's household
# (ii) social activities are cancelled
# (iii) if human is a kid, an adult is moved to house (cancelling their activities)
# (iv) if human is an adult and a kid lives there, kid needs to stay at house as well
# For all other levels, human maintain its normal routine and interact with less humans than normal.

# naive tracing (not-used)
RISK_TRANSMISSION_PROBA: 0.03
BASELINE_RISK_VALUE: 0.01

# (WIP) manual tracing (not-used)
MANUAL_TRACING_P_CONTACT: 0.50
MANUAL_TRACING_DELAY_AVG: 3 # days
MANUAL_TRACING_DELAY_STD: 0.5 # days

#########################################################
#####             Other Parameters                  #####
#########################################################

COVID_START_DAY: 0 # COVID infection is seeded in the population on these many days after the simulation starts
INTERVENTION_DAY: -1 # intervention starts on these many days after COVID_START_DAY. It never starts if its negative.

# Console logging (Condition with COLLECT_LOGS)
LOGGING_LEVEL: "WARNING"

# TRACKER
EFFECTIVE_R_WINDOW: 10 # days
KEEP_FULL_OBJ_COPIES: False<|MERGE_RESOLUTION|>--- conflicted
+++ resolved
@@ -421,12 +421,9 @@
 
 GET_TESTED_SYMPTOMS_CHECKED_IN_HOSPITAL: ["mild", "moderate", "severe", "fever", "chills", "gastro", "diarrhea", "cough", "fatigue", "trouble_breathing", "loss_of_taste", "light_trouble_breathing", "moderate_trouble_breathing", "heavy_trouble_breathing" ]
 GET_TESTED_SYMPTOMS_CHECKED_BY_SELF: ["cough", "fever", "trouble_breathing", "chills", "loss_of_taste", ""]
-<<<<<<< HEAD
-
+
+SELF_TEST: True # If true, people take themselves to get tested based on their symptoms. If False, tests only happen to hospicalized people or from app recommendations
 # /!\ (no-source)
-=======
-SELF_TEST: True # If true, people take themselves to get tested based on their symptoms. If False, tests only happen to hospicalized people or from app recommendations
->>>>>>> 2ba7c1a2
 TEST_REPORT_PROB: 0.8  # the probability that a user with the app will report their test result
 
 
