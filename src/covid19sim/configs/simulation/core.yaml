--- conflicted
+++ resolved
@@ -148,7 +148,7 @@
 
 # Infection knobs ()
 CONTAGION_KNOB: 120
-ENVIRONMENTAL_INFECTION_KNOB: 0.0017
+ENVIRONMENTAL_INFECTION_KNOB: 0. #0.0017
 
 # Time scheduling knobs.
 # /!\ (no-source) These factors are used in scaling the average time spent on various activities to introduce variance via gamma distribution
@@ -445,32 +445,8 @@
 #####       Individual Parameters                   #####
 #########################################################
 
-<<<<<<< HEAD
-# KNOBS
-CONTAGION_KNOB: 1
-ENVIRONMENTAL_INFECTION_KNOB: 0. #0.0017
-
-## INTERVENTIONS
-# WASH HANDS
-HYGIENE_EFFICACY_FACTOR: 0.5 # used in reduction of probability of transmission (no-source)
-
-# RISK RECOMMENDATIONS
-DEFAULT_DISTANCE: 100 # cms
-
-# TRACKER
-EFFECTIVE_R_WINDOW: 10 # days
-KEEP_FULL_OBJ_COPIES: False
-
-# MASK
-MASK_EFFICACY_NORMIE: 0.32
-MASK_EFFICACY_HEALTHWORKER: 0.98
-BASELINE_P_MASK: 0.5
-MASKS_SUPPLY: 1000000
-MASK_EFFICACY_FACTOR: 0.4 # used in reduction of probability of transmission (no-source)
-=======
 # INDIVIDUAL DIFFERENCES PARAMETERS
 P_CAREFUL_PERSON: 0.3 # &carefulness
->>>>>>> 946a89c0
 
 # Biological sex
 P_FEMALE: 0.45
@@ -481,7 +457,7 @@
 #########################################################
 
 #
-ASSUME_NO_ENVIRONMENTAL_INFECTION_AFTER_INTERVENTION_START: False
+ASSUME_NO_ENVIRONMENTAL_INFECTION_AFTER_INTERVENTION_START: True
 ASSUME_NO_UNKNOWN_INTERACTIONS_AFTER_INTERVENTION_START: False
 
 # Number of levels for behavior stratification. Levels will be 0, 1, ..., N_BEHAVIOR_LEVELS
