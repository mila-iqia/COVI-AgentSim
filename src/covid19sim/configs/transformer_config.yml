---
# EXPERIMENTAL PARAMETERS
COLLECT_LOGS: False
COLLECT_TRAINING_DATA: False
USE_INFERENCE_SERVER: True
RISK_MODEL: "transformer" # "naive"  "manual", "digital", "transformer"
SHOULD_MODIFY_BEHAVIOR: True
USE_ORACLE: False

## INTERVENTIONS
<<<<<<< HEAD
INTERVENTION_DAY: 5
=======
INTERVENTION_DAY : 5 
>>>>>>> 3f20d9a5
# NOTE: INTERVENTION is only valid if INTERVENTION_DAY >= 0
INTERVENTION: "Tracing"
PERCENT_FOLLOW: 1.0
# NOTE: HAS_APP params are only used when an app based INTERVENTION = "Tracing" is used
<<<<<<< HEAD
P_HAS_APP: -1.0
=======
P_HAS_APP : 0.66
M : .3
>>>>>>> 3f20d9a5

# PATHS
TRANSFORMER_EXP_PATH : "https://drive.google.com/file/d/1Z7g3gKh2kWFSmK2Yr19MQq0blOWS5st0"
CLUSTER_PATH : "output/clusters"

# Inference & Training
INFECTIOUSNESS_N_DAYS_HISTORY: 14
TRACING_N_DAYS_HISTORY: 14
MP_BATCHSIZE: "auto"
MP_N_JOBS: "1"
MP_BACKEND: "loky"
DUMP_CLUSTERS: False
CLUSTER_ALGO_TYPE: "blind" # should be in ["old", "blind", "naive", "perfect", "simple"]

# TRACING RISK MODEL PARAMETERS  (non-ML)
<<<<<<< HEAD
TRACE_SYMPTOMS: False
TRACE_RISK_UPDATE: False
TRACING_ORDER: 1
UPDATES_PER_DAY: 4

RISK_MAPPING:
  [
    0.,
    0.01,
    0.20009698,
    0.3337032,
    0.42782824,
    0.53769504,
    0.62646553,
    0.72454666,
    0.79687407,
    0.8408014,
    0.87897228,
    0.90514533,
    0.92788853,
    0.94996601,
    0.97018845,
    0.98973414,
    1.,
  ]
=======
TRACE_SYMPTOMS : False
TRACE_RISK_UPDATE : False
TRACING_ORDER : 1
UPDATES_PER_DAY : 4
RISK_MAPPING : [0.0,
                0.0001,
                0.02790058831805188,
                0.056507214366051786,
                0.09964329702354373,
                0.12181110126553577,
                0.18458727162787497,
                0.28600519445013506,
                0.3628629063698628,
                0.44121387005841506,
                0.4954098649943365,
                0.5819137774823899,
                0.6232547997952577,
                0.7266351205574721,
                0.8874807435526698,
                1.0,
                1.065126768029105]
>>>>>>> 3f20d9a5
<|MERGE_RESOLUTION|>--- conflicted
+++ resolved
@@ -8,21 +8,13 @@
 USE_ORACLE: False
 
 ## INTERVENTIONS
-<<<<<<< HEAD
 INTERVENTION_DAY: 5
-=======
-INTERVENTION_DAY : 5 
->>>>>>> 3f20d9a5
 # NOTE: INTERVENTION is only valid if INTERVENTION_DAY >= 0
 INTERVENTION: "Tracing"
 PERCENT_FOLLOW: 1.0
 # NOTE: HAS_APP params are only used when an app based INTERVENTION = "Tracing" is used
-<<<<<<< HEAD
-P_HAS_APP: -1.0
-=======
 P_HAS_APP : 0.66
 M : .3
->>>>>>> 3f20d9a5
 
 # PATHS
 TRANSFORMER_EXP_PATH : "https://drive.google.com/file/d/1Z7g3gKh2kWFSmK2Yr19MQq0blOWS5st0"
@@ -38,33 +30,6 @@
 CLUSTER_ALGO_TYPE: "blind" # should be in ["old", "blind", "naive", "perfect", "simple"]
 
 # TRACING RISK MODEL PARAMETERS  (non-ML)
-<<<<<<< HEAD
-TRACE_SYMPTOMS: False
-TRACE_RISK_UPDATE: False
-TRACING_ORDER: 1
-UPDATES_PER_DAY: 4
-
-RISK_MAPPING:
-  [
-    0.,
-    0.01,
-    0.20009698,
-    0.3337032,
-    0.42782824,
-    0.53769504,
-    0.62646553,
-    0.72454666,
-    0.79687407,
-    0.8408014,
-    0.87897228,
-    0.90514533,
-    0.92788853,
-    0.94996601,
-    0.97018845,
-    0.98973414,
-    1.,
-  ]
-=======
 TRACE_SYMPTOMS : False
 TRACE_RISK_UPDATE : False
 TRACING_ORDER : 1
@@ -86,4 +51,3 @@
                 0.8874807435526698,
                 1.0,
                 1.065126768029105]
->>>>>>> 3f20d9a5
