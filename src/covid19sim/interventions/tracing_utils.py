--- conflicted
+++ resolved
@@ -1,5 +1,3 @@
-from orderedset import OrderedSet
-# from covid19sim.interventions.behaviors import *
 
 
 def get_tracing_method(risk_model, conf):
@@ -20,48 +18,10 @@
         return Heuristic(version=1, conf=conf)
     elif risk_model == "heuristicv2":
         return Heuristic(version=2, conf=conf)
-<<<<<<< HEAD
-    elif key == "heuristicv3":
+    elif risk_model == "heuristicv3":
         return Heuristic(version=3, conf=conf)
-    elif key == "digital":
-=======
     elif risk_model == "digital":
->>>>>>> 946a89c0
         return BinaryDigitalTracing(conf)
     else:
         raise NotImplementedError
 
-
-# def create_behavior(key, conf):
-#     if key == "WearMask":
-#         return WearMask(conf.get("MASKS_SUPPLY"))
-#     elif key == "SocialDistancing":
-#         return SocialDistancing()
-#     elif key == "Quarantine":
-#         return Quarantine()
-#     elif key == "WashHands":
-#         return WashHands()
-#     elif key == "StandApart":
-#         return StandApart()
-#     else:
-#         raise NotImplementedError
-
-# def _get_behaviors_for_level(level):
-#     """
-#     Maps recommendation level to a list of `Behavior` objects.
-#
-#     Args:
-#         level (int): recommendation level.
-#
-#     Returns:
-#         list: a list of `Behavior`.
-#     """
-#     if level == 0:
-#         return [WashHands(), StandApart(default_distance=25)]
-#     if level == 1:
-#         return [WashHands(), StandApart(default_distance=75), WearMask()]
-#     if level == 2:
-#         return [WashHands(), SocialDistancing(default_distance=100), WearMask()]
-#     if level == 3:
-#         return [WashHands(), SocialDistancing(default_distance=150), WearMask(), GetTested(), Quarantine()]
-#     raise AssertionError(f"cannot generate behavior modifiers for rec level: {level}")