--- conflicted
+++ resolved
@@ -281,7 +281,6 @@
 
                 elif (risk_level >= self.mild_risk_threshold):
                     mild_risk_message = max(mild_risk_message, risk_level)
-<<<<<<< HEAD
                     mild_risk_earliest_day = max(encounter_day - approx_infectiousness_onset_days, mild_risk_earliest_day)
 
         if high_risk_message > 0 and high_risk_earliest_day > 0:
@@ -299,9 +298,6 @@
             message_risk_history = [updated_risk] * mild_risk_earliest_day
             message_rec_level = max(human.rec_level, self.mild_risk_rec_level)
         return message_risk_history, message_rec_level
-=======
-                    mild_risk_num_days = max(encounter_day, mild_risk_message)
->>>>>>> c4115d62
 
     def extract_test_results(self, human):
         latest_negative_test_result_num_days = None
@@ -347,7 +343,6 @@
 
 
 
-<<<<<<< HEAD
     def handle_recovery(self, human, mailbox):
         ##### Precompute some conditions
         # No symptoms in last 7 days
@@ -367,27 +362,6 @@
 
                 if (encounter_day < 7) and (risk_level >= 3):
                     no_message_gt3_past_7_days = False
-=======
-        if high_risk_message > 0:
-            # TODO: Decrease the risk level depending on the number of encounters (N > 5)
-            updated_risk = self.risk_level_to_risk(max(human.risk_level, high_risk_message - 5))
-            risk_histories.append([updated_risk] * max(high_risk_num_days - 2, 1)) # Update at least 1 day
-            rec_levels.append(max(human.rec_level, self.high_risk_rec_level))
-
-        elif moderate_risk_message > 0:
-            # Set the risk level to max(R' - 5, R) for all days after day D + 2
-            # (with at least 1 update for the current day)
-            updated_risk = self.risk_level_to_risk(max(human.risk_level, moderate_risk_message - 5))
-            risk_histories.append([updated_risk] * max(moderate_risk_num_days - 2, 1))
-            rec_levels.append(max(human.rec_level, self.moderate_risk_rec_level))
-
-        elif mild_risk_message > 0:
-            # Set the risk level to max(R' - 5, R) for all days after day D + 2
-            # (with at least 1 update for the current day)
-            updated_risk = self.risk_level_to_risk(max(human.risk_level, mild_risk_message - 5))
-            risk_histories.append([updated_risk] * max(mild_risk_num_days - 2, 1))
-            rec_levels.append(max(human.rec_level, self.mild_risk_rec_level))
->>>>>>> c4115d62
 
         # set to low risk
         if (human.rec_level > 0 and no_positive_test_result_past_14_days
@@ -396,6 +370,7 @@
             risk_history = [self.risk_level_to_risk(0)] * (human.conf.get("TRACING_N_DAYS_HISTORY") // 2)
             return risk_history, 0
         return [], 0
+
     def compute_max_risk_history(self, risk_histories):
         longest_length = max([len(x) for x in risk_histories])
         risk_history = []
