--- conflicted
+++ resolved
@@ -14,14 +14,10 @@
 import numpy as np
 import pandas as pd
 
-<<<<<<< HEAD
 from covid19sim.epidemiology.symptoms import MILD, MODERATE, SEVERE, EXTREMELY_SEVERE
-from covid19sim.utils.utils import log
-=======
 from covid19sim.inference.server_utils import DataCollectionServer, DataCollectionClient, \
     default_datacollect_frontend_address
 from covid19sim.utils.utils import log, copy_obj_array_except_env
->>>>>>> 5ec7ceaa
 from covid19sim.utils.constants import SECONDS_PER_DAY
 if typing.TYPE_CHECKING:
     from covid19sim.human import Human
