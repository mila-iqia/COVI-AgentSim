--- conflicted
+++ resolved
@@ -632,12 +632,8 @@
                 self.humans_demographics.append({"name": human.name,
                                                 "preexisting_conditions": human.preexisting_conditions,
                                                 "age": human.age,
-<<<<<<< HEAD
-                                                "sex": human.sex})
-=======
                                                 "sex": human.sex,
                                                 "asymptomatic": human.is_asymptomatic})
->>>>>>> dd987502
 
     def compute_serial_interval(self):
         """
