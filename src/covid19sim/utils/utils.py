--- conflicted
+++ resolved
@@ -25,12 +25,9 @@
 from omegaconf import DictConfig, OmegaConf
 from scipy.stats import norm
 
-<<<<<<< HEAD
 from covid19sim.epidemiology.symptoms import STR_TO_SYMPTOMS
-=======
 if typing.TYPE_CHECKING:
     from covid19sim.human import Human
->>>>>>> 5ec7ceaa
 
 
 def log(str, logfile=None, timestamp=False):
