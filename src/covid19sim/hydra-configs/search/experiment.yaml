--- conflicted
+++ resolved
@@ -31,15 +31,13 @@
   sample: uniform # uniform in range:
   from: [0.0, 1.0]
 
-<<<<<<< HEAD
 DROPOUT_RATE:
   sample: uniform # uniform in range:
   from: [0.0, 0.2]
-=======
+
 SHOULD_MODIFY_BEHAVIOR:
   sample: list
   from: [True, False]
->>>>>>> 40637925
 
 seed: # for sole reproducibility purposes
   sample: range # uniform int choice
