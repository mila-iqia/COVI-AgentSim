--- conflicted
+++ resolved
@@ -1,16 +1,11 @@
 from orderedset import OrderedSet
 import numpy as np
 
-<<<<<<< HEAD
+from covid19sim.configs.constants import BIG_NUMBER
 from covid19sim.configs.config import RHO, GAMMA, MANUAL_TRACING_P_CONTACT,\
-    RISK_TRANSMISSION_PROBA
-from covid19sim.configs.constants import BIG_NUMBER
-=======
-from covid19sim.config import RHO, GAMMA, MANUAL_TRACING_P_CONTACT,\
-    RISK_TRANSMISSION_PROBA, BIG_NUMBER, COLLECT_TRAINING_DATA, DEFAULT_DISTANCE
->>>>>>> fea78cb4
+    RISK_TRANSMISSION_PROBA, DEFAULT_DISTANCE
 from covid19sim.models.run import integrated_risk_pred
-
+from covid19sim.configs.exp_config import ExpConfig
 
 class BehaviorInterventions(object):
     def __init__(self):
@@ -252,9 +247,8 @@
         return "Get Tested"
 
 class Tracing(object):
-    def __init__(self, risk_model, max_depth=None, symptoms=False, risk=False, should_modify_behavior=True, COLLECT_TRAINING_DATA=None):
+    def __init__(self, risk_model, max_depth=None, symptoms=False, risk=False, should_modify_behavior=True):
         self.risk_model = risk_model
-        self.COLLECT_TRAINING_DATA = COLLECT_TRAINING_DATA
         if risk_model in ['manual', 'digital']:
             self.intervention = Quarantine()
         else:
@@ -378,7 +372,7 @@
                     human.update_risk_level()
                     human.prev_risk_history_map[cur_day] = human.risk
 
-            if self.COLLECT_TRAINING_DATA:
+            if ExpConfig.get('COLLECT_TRAINING_DATA'):
                 city.humans = integrated_risk_pred(city.humans, city.start_time, city.current_day, city.env.timestamp.hour, all_possible_symptoms, port=port, n_jobs=n_jobs, data_path=data_path)
 
 
