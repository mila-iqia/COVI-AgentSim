--- conflicted
+++ resolved
@@ -11,11 +11,7 @@
 from collections import defaultdict, Counter
 from orderedset import OrderedSet
 
-<<<<<<< HEAD
 from covid19sim.utils.utils import compute_distance, _get_random_area, relativefreq2absolutefreq, _convert_bin_5s_to_bin_10s, calculate_average_infectiousness, log
-=======
-from covid19sim.utils.utils import compute_distance, _get_random_area, relativefreq2absolutefreq, calculate_average_infectiousness, log, _convert_bin_5s_to_bin_10s
->>>>>>> 32c3c0cf
 from covid19sim.utils.demographics import get_humans_with_age, assign_households_to_humans, create_locations_and_assign_workplace_to_humans
 from covid19sim.log.track import Tracker
 from covid19sim.inference.heavy_jobs import batch_run_timeslot_heavy_jobs
@@ -273,10 +269,6 @@
     def start_time(self):
         return datetime.datetime.fromtimestamp(self.env.ts_initial)
 
-<<<<<<< HEAD
-
-=======
->>>>>>> 32c3c0cf
     def initialize_humans_and_locations(self):
         """
         Samples a synthetic population along with their dwellings and workplaces according to census.
@@ -338,22 +330,11 @@
         log("Downloading the app...", self.logfile)
         # app users
         all_has_app = self.conf.get('APP_UPTAKE') < 0
-        age_histogram_rebinned = relativefreq2absolutefreq(
-            bins_fractions=_convert_bin_5s_to_bin_10s({(x[0], x[1]): x[2] for x in self.conf.get('P_AGE_REGION')}),
-            n_elements=self.n_people,
-            rng=self.rng,
-        )
-
         # The dict below keeps track of an app quota for each age group
         age_histogram_bin_10s = _convert_bin_5s_to_bin_10s(self.age_histogram)
         n_apps_per_age = {
-<<<<<<< HEAD
-            k: math.ceil(age_histogram_rebinned[k] * v * self.conf.get('APP_UPTAKE'))
-            for k, v in self.conf.get("SMARTPHONE_OWNER_FRACTION_BY_AGE").items()
-=======
             (x[0], x[1]): math.ceil(age_histogram_bin_10s[(x[0], x[1])] * x[2] * self.conf.get('APP_UPTAKE'))
             for x in self.conf.get("SMARTPHONE_OWNER_FRACTION_BY_AGE")
->>>>>>> 32c3c0cf
         }
         for human in self.humans:
             if all_has_app:
