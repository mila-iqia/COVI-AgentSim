"""
This module implements the `City` class which is responsible for running the environment in which all
humans will interact. Its `run` loop also contains the tracing application logic that runs every hour.
"""
import numpy as np
import copy
import datetime
import itertools
import math
import time
import typing
from collections import defaultdict, Counter
from orderedset import OrderedSet

from covid19sim.utils.utils import compute_distance, _get_random_area, relativefreq2absolutefreq, _convert_bin_5s_to_bin_10s, log
from covid19sim.utils.demographics import get_humans_with_age, assign_households_to_humans, create_locations_and_assign_workplace_to_humans
from covid19sim.log.track import Tracker
from covid19sim.inference.heavy_jobs import batch_run_timeslot_heavy_jobs
from covid19sim.interventions.tracing import BaseMethod
from covid19sim.inference.message_utils import UIDType, UpdateMessage, RealUserIDType
from covid19sim.distribution_normalization.dist_utils import get_rec_level_transition_matrix
from covid19sim.interventions.tracing_utils import get_tracing_method
from covid19sim.log.event import Event
from covid19sim.locations.test_facility import TestFacility


if typing.TYPE_CHECKING:
    from covid19sim.human import Human
    from covid19sim.utils.env import Env

PersonalMailboxType = typing.Dict[UIDType, typing.List[UpdateMessage]]
SimulatorMailboxType = typing.Dict[RealUserIDType, PersonalMailboxType]


class City:
    """
    City agent/environment class. Currently, a single city object will be instantiated at the start of
    a simulation. In the future, multiple 'cities' may be executed in parallel to simulate larger populations.
    """

    def __init__(
            self,
            env: "Env",
            n_people: int,
            init_fraction_sick: float,
            rng: np.random.RandomState,
            x_range: typing.Tuple,
            y_range: typing.Tuple,
            conf: typing.Dict,
            logfile: str = None,
    ):
        """
        Constructs a city object.

        Args:
            env (simpy.Environment): Keeps track of events and their schedule
            n_people (int): Number of people in the city
            init_fraction_sick (float): fraction of population to be infected on day 0
            rng (np.random.RandomState): Random number generator
            x_range (tuple): (min_x, max_x)
            y_range (tuple): (min_y, max_y)
            human_type (covid19.simulator.Human): Class for the city's human instances
            conf (dict): yaml configuration of the experiment
            logfile (str): filepath where the console output and final tracked metrics will be logged. Prints to the console only if None.
        """
        self.conf = conf
        self.logfile = logfile
        self.env = env
        self.rng = np.random.RandomState(rng.randint(2 ** 16))
        self.x_range = x_range
        self.y_range = y_range
        self.total_area = (x_range[1] - x_range[0]) * (y_range[1] - y_range[0])
        self.n_people = n_people
        self.init_fraction_sick = init_fraction_sick
        self.hash = int(time.time_ns())  # real-life time used as hash for inference server data hashing
        self.tracker = Tracker(env, self, conf, logfile)
        self.prevalence = init_fraction_sick

        self.test_type_preference = list(zip(*sorted(conf.get("TEST_TYPES").items(), key=lambda x:x[1]['preference'])))[0]
        assert len(self.test_type_preference) == 1, "WARNING: Do not know how to handle multiple test types"
        self.max_capacity_per_test_type = {
            test_type: max(int(self.conf['PROPORTION_LAB_TEST_PER_DAY'] * self.n_people), 1)
            for test_type in self.test_type_preference
        }

        if 'DAILY_TARGET_REC_LEVEL_DIST' in conf:
            # QKFIX: There are 4 recommendation levels, value is hard-coded here
            self.daily_target_rec_level_dists = (np.asarray(conf['DAILY_TARGET_REC_LEVEL_DIST'], dtype=np.float_)
                                                   .reshape((-1, 4)))
        else:
            self.daily_target_rec_level_dists = None
        self.daily_rec_level_mapping = None
        self.covid_testing_facility = TestFacility(self.test_type_preference, self.max_capacity_per_test_type, env, conf)

        self.humans = []
        self.hd = {}
        self.households = OrderedSet()
        self.age_histogram = None

        log("Initializing humans ...", self.logfile)
        self.initialize_humans_and_locations()

        self.log_static_info()

        log("Computing their preferences", self.logfile)
        self._compute_preferences()
        self.tracing_method = None

        # GAEN summary statistics that enable the individual to determine whether they should send their info
        self.risk_change_histogram = Counter()
        self.risk_change_histogram_sum = 0
        self.sent_messages_by_day: typing.Dict[int, int] = {}

        # note: for good efficiency in the simulator, we will not allow humans to 'download'
        # database diffs between their last timeslot and their current timeslot; instead, we
        # will give them the global mailbox object (a dictionary) and have them 'pop' all
        # messages they consume from their own (simulation-only!) personal mailbox
        self.global_mailbox: SimulatorMailboxType = defaultdict(dict)
        self.tracker.initialize()

    def cleanup_global_mailbox(
            self,
            current_timestamp: datetime.datetime,
    ):
        """Removes all messages older than 14 days from the global mailbox."""
        # note that to keep the simulator efficient, users will directly pop the update messages that
        # they consume, so this is only necessary for edge cases (e.g. dead people can't update)
        max_encounter_age = self.conf.get('TRACING_N_DAYS_HISTORY')
        new_global_mailbox = defaultdict(dict)
        for user_key, personal_mailbox in self.global_mailbox.items():
            new_personal_mailbox = {}
            for mailbox_key, messages in personal_mailbox.items():
                for message in messages:
                    if (current_timestamp - message.encounter_time).days <= max_encounter_age:
                        if mailbox_key not in new_personal_mailbox:
                            new_personal_mailbox[mailbox_key] = []
                        new_personal_mailbox[mailbox_key].append(message)
            new_global_mailbox[user_key] = new_personal_mailbox
        self.global_mailbox = new_global_mailbox

    def register_new_messages(
            self,
            current_day_idx: int,
            current_timestamp: datetime.datetime,
            update_messages: typing.List[UpdateMessage],
            prev_human_risk_history_maps: typing.Dict["Human", typing.Dict[int, float]],
            new_human_risk_history_maps: typing.Dict["Human", typing.Dict[int, float]],
    ):
        """Adds new update messages to the global mailbox, passing them to trackers if needed.

        This function may choose to discard messages based on the mailbox server protocol being used.
        For this purpose, the risk history level maps of all users are provided as input. Note that
        these risk history maps may not actually be transfered to the server, and we have to be
        careful how we use this data in a safe fashion so that (in real life) only non-PII info
        needs to be transmitted to the server for filtering.
        """
        humans_with_updates = {self.hd[m._sender_uid] for m in update_messages}

        if self.conf.get("USE_GAEN"):
            # update risk level change histogram using scores of new updaters
            updater_scores = {
                h: h.contact_book.get_risk_level_change_score(
                    prev_risk_history_map=prev_human_risk_history_maps[h],
                    curr_risk_history_map=new_human_risk_history_maps[h],
                    proba_to_risk_level_map=h.proba_to_risk_level_map,
                ) for h in humans_with_updates
            }
            for score in updater_scores.values():
                self.risk_change_histogram[score] += 1
            self.risk_change_histogram_sum += len(updater_scores)
        else:
            # TODO: add filtering steps (if any) for other protocols
            pass

        # note that to keep the simulator efficient, users will have their own private mailbox inside
        # the global mailbox (this replaces the database diff logic & allows faster access)
        for update_message in update_messages:
            source_human = self.hd[update_message._sender_uid]
            destination_human = self.hd[update_message._receiver_uid]

            if self.conf.get("USE_GAEN"):
                should_send = self._check_should_send_message_gaen(
                    current_day_idx=current_day_idx,
                    current_timestamp=current_timestamp,
                    human=source_human,
                    risk_change_score=updater_scores[source_human],
                )
                if not should_send:
                    continue
            else:
                # TODO: add filtering steps (if any) for other protocols
                pass

            # if we get here, it's because we actually chose to send the message
            self.tracker.track_update_messages(
                from_human=source_human,
                to_human=destination_human,
                payload={
                    "reason": update_message._update_reason,
                    "new_risk_level": update_message.new_risk_level
                },
            )
            if current_day_idx not in self.sent_messages_by_day:
                self.sent_messages_by_day[current_day_idx] = 0
            self.sent_messages_by_day[current_day_idx] += 1
            source_human.contact_book.latest_update_time = \
                max(source_human.contact_book.latest_update_time, current_timestamp)
            mailbox_key = update_message.uid  # mailbox key = message uid
            personal_mailbox = self.global_mailbox[destination_human.name]
            if mailbox_key not in personal_mailbox:
                personal_mailbox[mailbox_key] = []
            personal_mailbox[mailbox_key].append(update_message)

    def _check_should_send_message_gaen(
            self,
            current_day_idx: int,
            current_timestamp: datetime.datetime,
            human: "Human",
            risk_change_score: int,
    ) -> bool:
        """Returns whether a specific human with a given GAEN impact score should send updates or not."""
        message_budget = self.conf.get("MESSAGE_BUDGET_GAEN")
        # give at least BURN_IN_DAYS days to get risk histograms
        if current_day_idx - self.conf.get("INTERVENTION_DAY") < self.conf.get("BURN_IN_DAYS"):
            return False
        days_between_messages = self.conf.get("DAYS_BETWEEN_MESSAGES")
        # don't send messages if you sent recently
        if (current_timestamp - human.contact_book.latest_update_time).days < days_between_messages:
            return False
        # don't exceed the message budget
        already_sent_messages = self.sent_messages_by_day.get(current_day_idx, 0)
        if already_sent_messages >= message_budget * self.conf.get("n_people"):
            return False

        # if people uniformly send messages in the population, then 1 / days_between_messages people
        # won't send messages today anyway
        message_budget = days_between_messages * message_budget
        # but if we don't have that we underestimate the number of available messages in the budget
        # because some people will have already sent a message the day before and won't be able to
        # on this day

        # reduce due to multiple updates per day so uniformly distribute messages
        message_budget = message_budget / self.conf.get("UPDATES_PER_DAY")

        # sorted list (decreasing order) of tuples (risk_change, proportion of people with that risk_change)
        scaled_risks = sorted(
            {
                k: v / self.risk_change_histogram_sum
                for k, v in self.risk_change_histogram.items()
            }.items(),
            reverse=True
        )
        summed_percentiles = 0
        for rc, percentile in scaled_risks:
            # there's room for this person's message
            if risk_change_score == rc and summed_percentiles < message_budget:
                # coin flip if you're in this bucket but this is the "last" bucket
                if summed_percentiles + percentile > message_budget:
                    # Out of all the available messages (MAX_NUM_MESSAGES_GAEN), summed_percentile
                    # have been sent. There remains (MAX - summed) messages to split across percentile people
                    if self.rng.random() < (message_budget - summed_percentiles):  # / percentile:
                        return True
                # otherwise there is room for messages so you should send
                else:
                    return True
            summed_percentiles += percentile
        return False

    @property
    def start_time(self):
        return datetime.datetime.fromtimestamp(self.env.ts_initial)

    def initialize_humans_and_locations(self):
        """
        Samples a synthetic population along with their dwellings and workplaces according to census.
        """
        self.age_histogram = relativefreq2absolutefreq(
            bins_fractions={(x[0], x[1]): x[2] for x in self.conf.get('P_AGE_REGION')},
            n_elements=self.n_people,
            rng=self.rng,
        )

        # initalize human objects
        self.humans = get_humans_with_age(self, self.age_histogram, self.conf, self.rng)

        # find best grouping to put humans together in a house
        # /!\ households are created at the time of allocation.
        # self.households is initialized within this function through calls to `self.create_location`
        self.humans = assign_households_to_humans(self.humans, self, self.conf, self.logfile)

        # assign workplace to humans
        # self.`location_type`s are created in this function
        self.humans, self = create_locations_and_assign_workplace_to_humans(self.humans, self, self.conf, self.logfile)

        # prepare schedule
        log("Preparing schedule ... ")
        start_time = datetime.datetime.now()
        # TODO - parallelize this for speedup in initialization
        for human in self.humans:
            human.mobility_planner.initialize()

        timedelta = (datetime.datetime.now() - start_time).total_seconds()
        log(f"Schedule prepared (Took {timedelta:2.3f}s)", self.logfile)
        self.hd = {human.name: human for human in self.humans}

    def _initiate_infection_spread_and_modify_mixing_if_needed(self):
        """
        Seeds infection in the population and sets other attributes corresponding to social mixing dynamics.
        """
        # seed infection
        self.n_init_infected = math.ceil(self.init_fraction_sick * self.n_people)
        chosen_infected = self.rng.choice(self.humans, size=self.n_init_infected, replace=False)
        for human in chosen_infected:
            human._get_infected(initial_viral_load=human.rng.random())

        # modify likelihood of meeting new people
        self.conf['_CURRENT_PREFERENTIAL_ATTACHMENT_FACTOR'] = self.conf['END_PREFERENTIAL_ATTACHMENT_FACTOR']

        self.tracker.log_seed_infections()

    def have_some_humans_download_the_app(self):
        """
        Simulates the process of downloading the app on for smartphone users according to `APP_UPTAKE` and `SMARTPHONE_OWNER_FRACTION_BY_AGE`.
        """
        def _log_app_info(human):
            if not human.has_app:
                return
            # (assumption) 90% of the time, healthcare workers will declare it
            human.obs_is_healthcare_worker = False
            if (
                human.workplace is not None
                and human.workplace.location_type == "HOSPITAL"
                and human.rng.random() < 0.9
            ):
                human.obs_is_healthcare_worker = True

            human.has_logged_info = human.rng.rand() < human.proba_report_age_and_sex
            human.obs_age = human.age if human.has_logged_info else None
            human.obs_sex = human.sex if human.has_logged_info else None
            human.obs_preexisting_conditions = human.preexisting_conditions if human.has_logged_info else []

        log("Downloading the app...", self.logfile)
        # app users
        all_has_app = self.conf.get('APP_UPTAKE') < 0
        # The dict below keeps track of an app quota for each age group
        age_histogram_bin_10s = _convert_bin_5s_to_bin_10s(self.age_histogram)
        n_apps_per_age = {
            (x[0], x[1]): math.ceil(age_histogram_bin_10s[(x[0], x[1])] * x[2] * self.conf.get('APP_UPTAKE'))
            for x in self.conf.get("SMARTPHONE_OWNER_FRACTION_BY_AGE")
        }
        for human in self.humans:
            if all_has_app:
                # i get an app, you get an app, everyone gets an app
                human.has_app = True
                _log_app_info(human)
                continue

            age_bin = human.age_bin_width_10.bin
            if n_apps_per_age[age_bin] > 0:
                # This human gets an app If there's quota left in his age group
                human.has_app = True
                _log_app_info(human)
                n_apps_per_age[age_bin] -= 1
                continue

        self.tracker.track_app_adoption()

    def add_to_test_queue(self, human):
        self.covid_testing_facility.add_to_test_queue(human)

    def log_static_info(self):
        """
        Logs events for all humans in the city
        """
        for h in self.humans:
            Event.log_static_info(self.conf['COLLECT_LOGS'], self, h, self.env.timestamp)

    @property
    def events(self):
        """
        Get all events of all humans in the city

        Returns:
            list: all of everyone's events
        """
        return list(itertools.chain(*[h.events for h in self.humans]))

    def compute_daily_rec_level_distribution(self):
        # QKFIX: There are 4 recommendation levels, the value is hard-coded here
        counts = np.zeros((4,), dtype=np.float_)
        for human in self.humans:
            if human.has_app:
                counts[human.rec_level] += 1

        if np.sum(counts) > 0:
            counts /= np.sum(counts)

        return counts

    def compute_daily_rec_level_mapping(self, current_day):
        # If there is no target recommendation level distribution
        if self.daily_target_rec_level_dists is None:
            return None

        if self.conf.get('INTERVENTION_DAY', -1) < 0:
            return None
        else:
            current_day -= self.conf.get('INTERVENTION_DAY')
            if current_day < 0:
                return None

        daily_rec_level_dist = self.compute_daily_rec_level_distribution()

        index = min(current_day, len(self.daily_target_rec_level_dists) - 1)
        daily_target_rec_level_dist = self.daily_target_rec_level_dists[index]

        return get_rec_level_transition_matrix(daily_rec_level_dist,
                                               daily_target_rec_level_dist)

    def events_slice(self, begin, end):
        """
        Get all sliced events of all humans in the city

        Args:
            begin (datetime.datetime): minimum time of events
            end (int): maximum time of events

        Returns:
            list: The list each human's events, restricted to a slice
        """
        return list(itertools.chain(*[h.events_slice(begin, end) for h in self.humans]))

    def pull_events_slice(self, end):
        """
        Get the list of all human's events before `end`.
        /!\ Modifies each human's events

        Args:
            end (datetime.datetime): maximum time of pulled events

        Returns:
            list: All the events which occured before `end`
        """
        return list(itertools.chain(*[h.pull_events_slice(end) for h in self.humans]))

    def _compute_preferences(self):
        """
        Compute preferred distribution of each human for park, stores, etc.
        /!\ Modifies each human's stores_preferences and parks_preferences
        """
        for h in self.humans:
            h.stores_preferences = [(compute_distance(h.household, s) + 1e-1) ** -1 for s in self.stores]
            h.parks_preferences = [(compute_distance(h.household, s) + 1e-1) ** -1 for s in self.parks]

    def run(self, duration, outfile):
        """
        Run the City.
        Several daily tasks take place here.
        Examples include - (1) modifying behavior of humans based on an intervention
        (2) gathering daily statistics on humans

        Args:
            duration (int): duration of a step, in seconds.
            outfile (str): may be None, the run's output file to write to

        Yields:
            simpy.Timeout
        """
        humans_notified, infections_seeded = False, False
        last_day_idx = 0
        while True:
            start = time.time()
            current_day = (self.env.timestamp - self.start_time).days

            # seed infections and change mixing constants (end of burn-in period)
            if (
                not infections_seeded
                and self.env.timestamp == self.conf['COVID_SPREAD_START_TIME']
            ):
                self._initiate_infection_spread_and_modify_mixing_if_needed()
                infections_seeded = True

            # Notify humans to follow interventions on intervention day
            if (
                not humans_notified
                and self.env.timestamp == self.conf.get('INTERVENTION_START_TIME')
            ):
                log("\n *** ****** *** ****** *** INITIATING INTERVENTION *** *** ****** *** ******\n", self.logfile)
                log(self.conf['INTERVENTION'], self.logfile)

                # if its a tracing method, load the class that can compute risk
                if self.conf['RISK_MODEL'] != "":
                    self.tracing_method = get_tracing_method(risk_model=self.conf['RISK_MODEL'], conf=self.conf)
                    self.have_some_humans_download_the_app()

                # initialize everyone from the baseline behavior
                for human in self.humans:
                    human.intervened_behavior.initialize()
                    if self.tracing_method is not None:
                        human.set_tracing_method(self.tracing_method)

                # log reduction levels
                log("\nCONTACT REDUCTION LEVELS (first one is not used) -", self.logfile)
                for location_type, value in human.intervened_behavior.reduction_levels.items():
                    log(f"{location_type}: {value} ", self.logfile)

                humans_notified = True
                if self.tracing_method is not None:
                    self.tracker.track_daily_recommendation_levels(set_tracing_started_true=True)

                # modify knobs because now people are more aware
                if self.conf['ASSUME_NO_ENVIRONMENTAL_INFECTION_AFTER_INTERVENTION_START']:
                    self.conf['_ENVIRONMENTAL_INFECTION_KNOB'] = 0.0

                if self.conf['ASSUME_NO_UNKNOWN_INTERACTIONS_AFTER_INTERVENTION_START']:
                    self.conf['_MEAN_DAILY_UNKNOWN_CONTACTS'] = 0.0

                log("\n*** *** ****** *** ****** *** ****** *** ****** *** ****** *** ****** *** ****** *** ***\n", self.logfile)
            # run city testing routine, providing test results for those who need them
            # TODO: running this every hour of the day might not be correct.
            # TODO: testing budget is used up at hour 0 if its small
            self.covid_testing_facility.clear_test_queue()

            alive_humans = []
<<<<<<< HEAD
            prevalence = 0
=======

>>>>>>> aa11c070
            # run non-app-related-stuff for all humans here (test seeking, infectiousness updates)
            for human in self.humans:
                if not human.is_dead:
                    human.check_if_needs_covid_test()  # humans can decide to get tested whenever
                    human.check_covid_symptom_start()
                    human.check_covid_recovery()
                    human.fill_infectiousness_history_map(current_day)
                    alive_humans.append(human)
                    if human.state[1] or human.state[2]:
                        prevalence += 1
            self.prevalence = prevalence / self.n_people

            # now, run app-related stuff (risk assessment, message preparation, ...)
            prev_risk_history_maps, update_messages = self.run_app(current_day, outfile, alive_humans)

            # update messages may not be sent if the distribution strategy (e.g. GAEN) chooses to filter them
            self.register_new_messages(
                current_day_idx=current_day,
                current_timestamp=self.env.timestamp,
                update_messages=update_messages,
                prev_human_risk_history_maps=prev_risk_history_maps,
                new_human_risk_history_maps={h: h.risk_history_map for h in self.humans},
            )

            # for debugging/plotting a posteriori, track all human/location attributes...
            self.tracker.track_humans(hd=self.hd, current_timestamp=self.env.timestamp)
            # self.tracker.track_locations() # TODO

            yield self.env.timeout(int(duration))
            # finally, run end-of-day activities (if possible); these include mailbox cleanups, symptom updates, ...
            if current_day != last_day_idx:
                alive_humans = [human for human in self.humans if not human.is_dead]
                last_day_idx = current_day
                self.do_daily_activies(current_day, alive_humans)

    def do_daily_activies(
            self,
            current_day: int,
            alive_humans: typing.Iterable["Human"],
    ):
        """Runs all activities that should be completed only once per day."""
        # Compute the transition matrix of recommendation levels to
        # target distribution of recommendation levels
        self.daily_rec_level_mapping = self.compute_daily_rec_level_mapping(current_day)
        self.cleanup_global_mailbox(self.env.timestamp)
        # TODO: this is an assumption which will break in reality, instead of updating once per day everyone
        #       at the same time, it should be throughout the day
        for human in alive_humans:
            human.recover_health() # recover from cold/flu/allergies if it's time
            human.catch_other_disease_at_random() # catch cold/flu/allergies at random
            human.update_symptoms()
            human.increment_healthy_day()
            human.check_if_test_results_should_be_reset() # reset test results if its time
            human.mobility_planner.send_social_invites()
            Event.log_daily(self.conf.get('COLLECT_LOGS'), human, human.env.timestamp)
        self.tracker.increment_day()
        if self.conf.get("USE_GAEN"):
            print(
                "cur_day: {}, budget spent: {} / {} ".format(
                    current_day,
                    self.sent_messages_by_day.get(current_day, 0),
                    int(self.conf["n_people"] * self.conf["MESSAGE_BUDGET_GAEN"])
                ),
            )

    def run_app(
            self,
            current_day: int,
            outfile: typing.AnyStr,
            alive_humans: typing.Iterable["Human"]
    ) -> typing.Tuple[typing.Dict, typing.List[UpdateMessage]]:
        """Runs the application logic for all humans that are still alive.

        The logic is split into three parts. First, 'lightweight' jobs will run. These include
        daily risk level initialization, symptoms reporting updates, and digital (binary) contact
        tracing (if necessary). Then, if a risk inference model is being used or if we are collecting
        training data, batches of humans will be used to do clustering and to call the model. Finally,
        the recommendation level of all humans will be updated, they will generate update messages
        (if necessary), and the tracker will be updated with the state of all humans.
        """
        backup_human_init_risks = {}  # backs up human risks before any update takes place

        # iterate over humans, and if it's their timeslot, then update their state
        for human in alive_humans:
            if (
                not human.has_app
                or self.env.timestamp.hour not in human.time_slots
            ):
                continue
            # set the human's risk to a correct value for the day (if it does not exist already)
            human.initialize_daily_risk(current_day)
            # keep a backup of the current risk map before infering anything, in case GAEN needs it
            backup_human_init_risks[human] = copy.deepcopy(human.risk_history_map)
            # run 'lightweight' app jobs (e.g. contact book cleanup, symptoms reporting, bdt) without batching
            human.run_timeslot_lightweight_jobs(
                init_timestamp=self.start_time,
                current_timestamp=self.env.timestamp,
                personal_mailbox=self.global_mailbox[human.name],
            )

        # now, batch-run the clustering + risk prediction using an ML model (if we need it)
        if (
            self.conf.get("RISK_MODEL") == "transformer"
            or "heuristic" in self.conf.get("RISK_MODEL")
            or self.conf.get("COLLECT_TRAINING_DATA")
        ):
            self.humans = batch_run_timeslot_heavy_jobs(
                humans=self.humans,
                init_timestamp=self.start_time,
                current_timestamp=self.env.timestamp,
                global_mailbox=self.global_mailbox,
                time_slot=self.env.timestamp.hour,
                conf=self.conf,
                city_hash=self.hash,
            )

        # iterate over humans again, and if it's their timeslot, then prepare risk update messages
        update_messages = []
        for human in alive_humans:
            if not human.has_app or self.env.timestamp.hour not in human.time_slots:
                continue

            # overwrite risk values to 1.0 if human has positive test result (for all tracing methods)
            if human.reported_test_result == "positive":
                for day_offset in range(self.conf.get("TRACING_N_DAYS_HISTORY")):
                    human.risk_history_map[current_day - day_offset] = 1.0

            # using the risk history map & the risk level map, update the human's rec level
            human.update_recommendations_level()

            # if we had any encounters for which we have not sent an initial message, do it now
            update_messages.extend(human.contact_book.generate_initial_updates(
                current_day_idx=current_day,
                current_timestamp=self.env.timestamp,
                risk_history_map=human.risk_history_map,
                proba_to_risk_level_map=human.proba_to_risk_level_map,
                intervention=human.intervention,
            ))

            # then, generate risk level update messages for all other encounters (if needed)
            update_messages.extend(human.contact_book.generate_updates(
                current_day_idx=current_day,
                current_timestamp=self.env.timestamp,
                prev_risk_history_map=human.prev_risk_history_map,
                curr_risk_history_map=human.risk_history_map,
                proba_to_risk_level_map=human.proba_to_risk_level_map,
                update_reason="unknown",
                intervention=human.intervention,
            ))

            # if we are collecting logs for debugging/drawing baseball plots, log risk here
            Event.log_risk_update(
                self.conf['COLLECT_LOGS'],
                human=human,
                tracing_description=str(human.intervention),
                prev_risk_history_map=human.prev_risk_history_map,
                risk_history_map=human.risk_history_map,
                current_day_idx=current_day,
                time=self.env.timestamp,
            )

            # finally, override the 'previous' risk history map with the updated values of the current
            # map so that the next call can look at the proper difference between the two
            for day_idx, risk_val in human.risk_history_map.items():
                human.prev_risk_history_map[day_idx] = risk_val

        return backup_human_init_risks, update_messages


class EmptyCity(City):
    """
    An empty City environment (no humans or locations) that the user can build with
    externally defined code.  Useful for controlled scenarios and functional testing
    """

    def __init__(self, env, rng, x_range, y_range, conf):
        """

        Args:
            env (simpy.Environment): [description]
            rng (np.random.RandomState): Random number generator
            x_range (tuple): (min_x, max_x)
            y_range (tuple): (min_y, max_y)
            conf (dict): yaml experiment configuration
        """
        self.conf = conf
        self.env = env
        self.rng = np.random.RandomState(rng.randint(2 ** 16))
        self.x_range = x_range
        self.y_range = y_range
        self.total_area = (x_range[1] - x_range[0]) * (y_range[1] - y_range[0])
        self.n_people = 0
        self.logfile = None

        self.test_type_preference = list(zip(*sorted(conf.get("TEST_TYPES").items(), key=lambda x:x[1]['preference'])))[0]
        self.max_capacity_per_test_type = {
            test_type: max(int(self.conf['PROPORTION_LAB_TEST_PER_DAY'] * self.n_people), 1)
            for test_type in self.test_type_preference
        }

        self.daily_target_rec_level_dists = None
        self.daily_rec_level_mapping = None
        self.covid_testing_facility = TestFacility(self.test_type_preference, self.max_capacity_per_test_type, env, conf)

        # Get the test type with the lowest preference?
        # TODO - EM: Should this rather sort on 'preference' in descending order?
        self.test_type_preference = list(
            zip(
                *sorted(
                    self.conf.get("TEST_TYPES").items(),
                    key=lambda x:x[1]['preference']
                )
            )
        )[0]

        self.humans = []
        self.hd = {}
        self.households = OrderedSet()
        self.stores = []
        self.senior_residences = []
        self.hospitals = []
        self.miscs = []
        self.parks = []
        self.schools = []
        self.workplaces = []
        self.global_mailbox: SimulatorMailboxType = defaultdict(dict)
        self.n_init_infected  = 0
        self.init_fraction_sick = 0

    @property
    def start_time(self):
        return datetime.datetime.fromtimestamp(self.env.ts_initial)

    def initWorld(self):
        """
        After adding humans and locations to the city, execute this function to finalize the City
        object in preparation for simulation.
        """
        self.log_static_info()
        self.n_people = len(self.humans)
        self.n_init_infected = sum(1 for h in self.humans if h.infection_timestamp is not None)
        self.init_fraction_sick = self.n_init_infected /  self.n_people
        print("Computing preferences")
        # self.initialize_humans_and_locations()
        # assign workplace to humans
        self.humans, self = create_locations_and_assign_workplace_to_humans(self.humans, self, self.conf, self.logfile)

        self._compute_preferences()
        self.tracker = Tracker(self.env, self, self.conf, None)
        self.tracker.initialize()
        # self.tracker.track_initialized_covid_params(self.humans)
        self.tracing_method = BaseMethod(self.conf)
        self.age_histogram = relativefreq2absolutefreq(
            bins_fractions={(x[0], x[1]): x[2] for x in self.conf.get('P_AGE_REGION')},
            n_elements=self.n_people,
            rng=self.rng,
        )<|MERGE_RESOLUTION|>--- conflicted
+++ resolved
@@ -74,7 +74,6 @@
         self.init_fraction_sick = init_fraction_sick
         self.hash = int(time.time_ns())  # real-life time used as hash for inference server data hashing
         self.tracker = Tracker(env, self, conf, logfile)
-        self.prevalence = init_fraction_sick
 
         self.test_type_preference = list(zip(*sorted(conf.get("TEST_TYPES").items(), key=lambda x:x[1]['preference'])))[0]
         assert len(self.test_type_preference) == 1, "WARNING: Do not know how to handle multiple test types"
@@ -524,11 +523,7 @@
             self.covid_testing_facility.clear_test_queue()
 
             alive_humans = []
-<<<<<<< HEAD
-            prevalence = 0
-=======
-
->>>>>>> aa11c070
+
             # run non-app-related-stuff for all humans here (test seeking, infectiousness updates)
             for human in self.humans:
                 if not human.is_dead:
@@ -537,9 +532,6 @@
                     human.check_covid_recovery()
                     human.fill_infectiousness_history_map(current_day)
                     alive_humans.append(human)
-                    if human.state[1] or human.state[2]:
-                        prevalence += 1
-            self.prevalence = prevalence / self.n_people
 
             # now, run app-related stuff (risk assessment, message preparation, ...)
             prev_risk_history_maps, update_messages = self.run_app(current_day, outfile, alive_humans)
