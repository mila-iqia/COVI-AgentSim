"""
[summary]
"""
import datetime
import math
import os
import pathlib
import shutil
import subprocess
import time
import typing
import zipfile
from collections import OrderedDict, namedtuple
from copy import deepcopy
from functools import lru_cache
from pathlib import Path
import time
import dill
import numpy as np
import requests
import yaml
from addict import Dict
from omegaconf import DictConfig, OmegaConf
from scipy.stats import gamma, norm, truncnorm

P_SEVERE_ALLERGIES = 0.02

SymptomProbability = namedtuple('SymptomProbability', ['name', 'id', 'probabilities'])
SymptomProbability.__doc__ = '''A symptom probabilities collection given contexts

Attributes
    ----------
    name : str
        name of the symptom
    id : positive int
        id of the symptom
        This attribute should never change once set. It is used to define the
        position of the symptom in a multi-hot encoding
    probabilities : dict
        probabilities of the symptom per context
        A probability of `-1` is assigned when it is heavily variable given
        multiple factors and is handled entirely in the code
        A probability of `None` is assigned when the symptom can be skipped
        entirely in the context. The context can also be removed from the dict
'''
ConditionProbability = namedtuple('ConditionProbability', ['name', 'id', 'age', 'sex', 'probability'])
ConditionProbability.__doc__ = '''A pre-condition probability given an age and sex

Attributes
    ----------
    name : str
        name of the condition
    id : positive int
        id of the condition
        This attribute should never change once set. It is used to define the
        position of the condition in a multi-hot encoding
    age : int
        exclusive maximum age for which this probability is effective
        An age of `1000` is assigned when no check on age is needed
        An age of `-1` is assigned when it is handled entirely in the code
    sex : char
        single lower case char representing the sex for which this probability
        is effective. Possible values are: `'f'`, `'m'`, `'a'`
        An `'f'` sex is assigned when the probability is related to females
        An `'m'` sex is assigned when the probability is related to males
        An `'a'` sex is assigned when no check on sex is needed
    probability : float
        probability of the condition
        A probability of `-1` is assigned when it is handled entirely in the code
'''


# FIXME: covid_pre_plateau should be covid_incubation and there should be no symptoms in this phase
SYMPTOMS_CONTEXTS = {'covid': {0: 'covid_incubation', 1: 'covid_onset', 2: 'covid_plateau',
                               3: 'covid_post_plateau_1', 4: 'covid_post_plateau_2'},
                     'allergy': {0: 'allergy'},
                     'cold': {0: 'cold', 1: 'cold_last_day'},
                     'flu': {0: 'flu_first_day', 1: 'flu', 2: 'flu_last_day'}}

SYMPTOMS = OrderedDict([
    # Sickness severity
    # A lot of symptoms are dependent on the sickness severity so severity
    # level needs to be first
    (
        'mild',
        SymptomProbability('mild', 1, {'covid_incubation': 0.0,
                                       'covid_onset': -1,
                                       'covid_plateau': -1,
                                       'covid_post_plateau_1': -1,
                                       'covid_post_plateau_2': -1,
                                       'cold': -1,
                                       'cold_last_day': 1.0,
                                       'flu_first_day': 1.0,
                                       'flu': -1,
                                       'flu_last_day': 1.0})
    ),
    (
        'moderate',
        SymptomProbability('moderate', 0, {'covid_incubation': 0.0,
                                           'covid_onset': -1,
                                           'covid_plateau': -1,
                                           'covid_post_plateau_1': -1,
                                           'covid_post_plateau_2': -1,
                                           'cold': -1,
                                           'cold_last_day': 0.0,
                                           'flu_first_day': 0.0,
                                           'flu': -1,
                                           'flu_last_day': 0.0})
    ),
    (
        'severe',
        SymptomProbability('severe', 2, {'covid_incubation': 0.0,
                                         'covid_onset': 0.0,
                                         'covid_plateau': -1,
                                         'covid_post_plateau_1': -1,
                                         'covid_post_plateau_2': 0.0})
    ),
    (
        'extremely-severe',
        SymptomProbability('extremely-severe', 3, {'covid_incubation': 0.0,
                                                   'covid_onset': 0.0,
                                                   'covid_plateau': -1,
                                                   'covid_post_plateau_1': 0.0,
                                                   'covid_post_plateau_2': 0.0})
    ),

    # Symptoms

    (
        'fever',
        SymptomProbability('fever', 4, {'covid_incubation': 0.0,
                                        'covid_onset': 0.2,
                                        'covid_plateau': 0.8,
                                        'covid_post_plateau_1': 0.0,
                                        'covid_post_plateau_2': 0.0,
                                        'flu_first_day': 0.7,
                                        'flu': 0.7,
                                        'flu_last_day': 0.3})
    ),
    # 'fever' is a dependency of 'chills' so it needs to be inserted before
    # this position
    (
        'chills',
        SymptomProbability('chills', 5, {'covid_incubation': 0.0,
                                         'covid_onset': 0.8,
                                         'covid_plateau': 0.5,
                                         'covid_post_plateau_1': 0.0,
                                         'covid_post_plateau_2': 0.0})
    ),

    (
        'gastro',
        SymptomProbability('gastro', 6, {'covid_incubation': 0.0,
                                         'covid_onset': -1,
                                         'covid_plateau': -1,
                                         'covid_post_plateau_1': -1,
                                         'covid_post_plateau_2': -1,
                                         'flu_first_day': 0.7,
                                         'flu': 0.7,
                                         'flu_last_day': 0.2})
    ),
    # 'gastro' is a dependency of 'diarrhea' so it needs to be inserted before
    # this position
    (
        'diarrhea',
        SymptomProbability('diarrhea', 7, {'covid_incubation': 0.0,
                                           'covid_onset': 0.9,
                                           'covid_plateau': 0.9,
                                           'covid_post_plateau_1': 0.9,
                                           'covid_post_plateau_2': 0.9,
                                           'flu_first_day': 0.5,
                                           'flu': 0.5,
                                           'flu_last_day': 0.5})
    ),
    # 'gastro' is a dependency of 'nausea_vomiting' so it needs to be inserted
    # before this position
    (
        'nausea_vomiting',
        SymptomProbability('nausea_vomiting', 8, {'covid_incubation': 0.0,
                                                  'covid_onset': 0.7,
                                                  'covid_plateau': 0.7,
                                                  'covid_post_plateau_1': 0.7,
                                                  'covid_post_plateau_2': 0.7,
                                                  'flu_first_day': 0.5,
                                                  'flu': 0.5,
                                                  'flu_last_day': 0.25})
    ),

    # Age based lethargies
    # 'gastro' is a dependency of so it needs to be inserted before this
    # position
    (
        'fatigue',
        SymptomProbability('fatigue', 9, {'covid_incubation': 0.0,
                                          'covid_onset': -1,
                                          'covid_plateau': -1,
                                          'covid_post_plateau_1': -1,
                                          'covid_post_plateau_2': -1,
                                          'allergy': 0.2,
                                          'cold': 0.8,
                                          'cold_last_day': 0.8,
                                          'flu_first_day': 0.4,
                                          'flu': 0.8,
                                          'flu_last_day': 0.8})
    ),
    (
        'unusual',
        SymptomProbability('unusual', 10, {'covid_incubation': 0.0,
                                           'covid_onset': 0.2,
                                           'covid_plateau': 0.5,
                                           'covid_post_plateau_1': 0.5,
                                           'covid_post_plateau_2': 0.5})
    ),
    (
        'hard_time_waking_up',
        SymptomProbability('hard_time_waking_up', 11, {'covid_incubation': 0.0,
                                                       'covid_onset': 0.6,
                                                       'covid_plateau': 0.6,
                                                       'covid_post_plateau_1': 0.6,
                                                       'covid_post_plateau_2': 0.6,
                                                       'allergy': 0.3,
                                                       'flu_first_day': 0.3,
                                                       'flu': 0.5,
                                                       'flu_last_day': 0.4})
    ),
    (
        'headache',
        SymptomProbability('headache', 12, {'covid_incubation': 0.0,
                                            'covid_onset': 0.5,
                                            'covid_plateau': 0.5,
                                            'covid_post_plateau_1': 0.5,
                                            'covid_post_plateau_2': 0.5,
                                            'allergy': 0.6})
    ),
    (
        'confused',
        SymptomProbability('confused', 13, {'covid_incubation': 0.0,
                                            'covid_onset': 0.1,
                                            'covid_plateau': 0.1,
                                            'covid_post_plateau_1': 0.1,
                                            'covid_post_plateau_2': 0.1})
    ),
    (
        'lost_consciousness',
        SymptomProbability('lost_consciousness', 14, {'covid_incubation': 0.0,
                                                      'covid_onset': 0.1,
                                                      'covid_plateau': 0.1,
                                                      'covid_post_plateau_1': 0.1,
                                                      'covid_post_plateau_2': 0.1})
    ),

    # Respiratory symptoms
    # 'trouble_breathing' is a dependency of all this category so it should be
    # inserted before them
    (
        'trouble_breathing',
        SymptomProbability('trouble_breathing', 15, {'covid_incubation': 0.0,
                                                     'covid_onset': -1,
                                                     'covid_plateau': -1,
                                                     'covid_post_plateau_1': -1,
                                                     'covid_post_plateau_2': -1})
    ),
    (
        'sneezing',
        SymptomProbability('sneezing', 16, {'covid_incubation': 0.0,
                                            'covid_onset': 0.2,
                                            'covid_plateau': 0.3,
                                            'covid_post_plateau_1': 0.3,
                                            'covid_post_plateau_2': 0.3,
                                            'allergy': 1.0,
                                            'cold': 0.4,
                                            'cold_last_day': 0.0})
    ),
    (
        'cough',
        SymptomProbability('cough', 17, {'covid_incubation': 0.0,
                                         'covid_onset': 0.6,
                                         'covid_plateau': 0.9,
                                         'covid_post_plateau_1': 0.9,
                                         'covid_post_plateau_2': 0.9,
                                         'cold': 0.8,
                                         'cold_last_day': 0.8})
    ),
    (
        'runny_nose',
        SymptomProbability('runny_nose', 18, {'covid_incubation': 0.0,
                                              'covid_onset': 0.1,
                                              'covid_plateau': 0.2,
                                              'covid_post_plateau_1': 0.2,
                                              'covid_post_plateau_2': 0.2,
                                              'cold': 0.8,
                                              'cold_last_day': 0.8})
    ),
    (
        'sore_throat',
        SymptomProbability('sore_throat', 20, {'covid_incubation': 0.0,
                                               'covid_onset': 0.5,
                                               'covid_plateau': 0.8,
                                               'covid_post_plateau_1': 0.8,
                                               'covid_post_plateau_2': 0.8,
                                               'allergy': 0.3,
                                               'cold': 0.0,
                                               'cold_last_day': 0.6})
    ),
    (
        'severe_chest_pain',
        SymptomProbability('severe_chest_pain', 21, {'covid_incubation': 0.0,
                                                     'covid_onset': 0.4,
                                                     'covid_plateau': 0.5,
                                                     'covid_post_plateau_1': 0.15,
                                                     'covid_post_plateau_2': 0.15})
    ),

    # 'trouble_breathing' is a dependency of any '*_trouble_breathing' so it
    # needs to be inserted before this position
    (
        'light_trouble_breathing',
        SymptomProbability('light_trouble_breathing', 24, {'covid_incubation': 0.0,
                                                           'covid_onset': -1,
                                                           'covid_plateau': -1,
                                                           'covid_post_plateau_1': -1,
                                                           'covid_post_plateau_2': -1})
    ),
    (
        'mild_trouble_breathing',
        SymptomProbability('mild_trouble_breathing', 23, {'allergy': P_SEVERE_ALLERGIES})
    ),
    (
        'moderate_trouble_breathing',
        SymptomProbability('moderate_trouble_breathing', 25, {'covid_incubation': 0.0,
                                                              'covid_onset': -1,
                                                              'covid_plateau': -1,
                                                              'covid_post_plateau_1': -1,
                                                              'covid_post_plateau_2': -1})
    ),
    (
        'heavy_trouble_breathing',
        SymptomProbability('heavy_trouble_breathing', 26, {'covid_incubation': 0.0,
                                                           'covid_onset': 0,
                                                           'covid_plateau': -1,
                                                           'covid_post_plateau_1': -1,
                                                           'covid_post_plateau_2': -1})
    ),

    (
        'loss_of_taste',
        SymptomProbability('loss_of_taste', 22, {'covid_incubation': 0.0,
                                                 'covid_onset': 0.25,
                                                 'covid_plateau': 0.35,
                                                 'covid_post_plateau_1': 0.0,
                                                 'covid_post_plateau_2': 0.0})
    ),

    (
        'aches',
        SymptomProbability('aches', 19, {'flu_first_day': 0.3,
                                         'flu': 0.5,
                                         'flu_last_day': 0.8})
    )

    # commented out because these are not used elsewhere for now
    # (
    #     'hives',
    #     SymptomProbability('hives', __, {'allergy': 0.4})
    # ),
    # (
    #     'swelling',
    #     SymptomProbability('swelling', __, {'allergy': 0.3})
    # )
])

# NOTE: THE PREEXISTING CONDITION NAMES/IDs BELOW MUST MATCH THOSE IN frozen/helper.py

PREEXISTING_CONDITIONS = OrderedDict([
    ('smoker', [
        ConditionProbability('smoker', 5, 12, 'a', 0.0),
        ConditionProbability('smoker', 5, 18, 'a', 0.03),
        ConditionProbability('smoker', 5, 65, 'a', 0.185),
        ConditionProbability('smoker', 5, 1000, 'a', 0.09)
    ]),
    ('diabetes', [
        ConditionProbability('diabetes', 1, 18, 'a', 0.005),
        ConditionProbability('diabetes', 1, 35, 'a', 0.009),
        ConditionProbability('diabetes', 1, 50, 'a', 0.039),
        ConditionProbability('diabetes', 1, 75, 'a', 0.13),
        ConditionProbability('diabetes', 1, 1000, 'a', 0.179)
    ]),
    # 'smoker' and 'diabetes' are dependencies of 'heart_disease' so they
    # need to be inserted before this position
    ('heart_disease', [
        ConditionProbability('heart_disease', 2, 20, 'a', 0.001),
        ConditionProbability('heart_disease', 2, 35, 'a', 0.005),
        ConditionProbability('heart_disease', 2, 50, 'f', 0.013),
        ConditionProbability('heart_disease', 2, 50, 'm', 0.021),
        ConditionProbability('heart_disease', 2, 50, 'a', 0.017),
        ConditionProbability('heart_disease', 2, 75, 'f', 0.13),
        ConditionProbability('heart_disease', 2, 75, 'm', 0.178),
        ConditionProbability('heart_disease', 2, 75, 'a', 0.15),
        ConditionProbability('heart_disease', 2, 100, 'f', 0.311),
        ConditionProbability('heart_disease', 2, 100, 'm', 0.44),
        ConditionProbability('heart_disease', 2, 1000, 'a', 0.375)
    ]),
    # 'smoker' is a dependency of 'cancer' so it needs to be inserted
    # before this position
    ('cancer', [
        ConditionProbability('cancer', 6, 30, 'a', 0.00029),
        ConditionProbability('cancer', 6, 60, 'a', 0.0029),
        ConditionProbability('cancer', 6, 90, 'a', 0.029),
        ConditionProbability('cancer', 6, 1000, 'a', 0.05)
    ]),
    # 'smoker' is a dependency of 'COPD' so it needs to be inserted
    # before this position
    ('COPD', [
        ConditionProbability('COPD', 3, 35, 'a', 0.0),
        ConditionProbability('COPD', 3, 50, 'a', 0.015),
        ConditionProbability('COPD', 3, 65, 'f', 0.037),
        ConditionProbability('COPD', 3, 1000, 'a', 0.075)
    ]),
    ('asthma', [
        ConditionProbability('asthma', 4, 10, 'f', 0.07),
        ConditionProbability('asthma', 4, 10, 'm', 0.12),
        ConditionProbability('asthma', 4, 10, 'a', 0.09),
        ConditionProbability('asthma', 4, 25, 'f', 0.15),
        ConditionProbability('asthma', 4, 25, 'm', 0.19),
        ConditionProbability('asthma', 4, 25, 'a', 0.17),
        ConditionProbability('asthma', 4, 75, 'f', 0.11),
        ConditionProbability('asthma', 4, 75, 'm', 0.06),
        ConditionProbability('asthma', 4, 75, 'a', 0.08),
        ConditionProbability('asthma', 4, 1000, 'f', 0.12),
        ConditionProbability('asthma', 4, 1000, 'm', 0.08),
        ConditionProbability('asthma', 4, 1000, 'a', 0.1)
    ]),
    # All conditions above are dependencies of 'stroke' so they need to be
    # inserted before this position
    ('stroke', [
        ConditionProbability('stroke', 7, 20, 'a', 0.0),
        ConditionProbability('stroke', 7, 40, 'a', 0.01),
        ConditionProbability('stroke', 7, 60, 'a', 0.03),
        ConditionProbability('stroke', 7, 80, 'a', 0.04),
        ConditionProbability('stroke', 7, 1000, 'a', 0.07)
    ]),
    # 'cancer' is a dependency of 'immuno-suppressed' so it needs to be inserted
    # before this position
    ('immuno-suppressed', [  # (3.6% on average)
        ConditionProbability('immuno-suppressed', 0, 40, 'a', 0.005),
        ConditionProbability('immuno-suppressed', 0, 65, 'a', 0.036),
        ConditionProbability('immuno-suppressed', 0, 85, 'a', 0.045),
        ConditionProbability('immuno-suppressed', 0, 1000, 'a', 0.20)
    ]),
    ('lung_disease', [
        ConditionProbability('lung_disease', 8, -1, 'a', -1)
    ]),
    ('pregnant', [
        ConditionProbability('pregnant', 9, -1, 'f', -1)
    ])
])


def log(str, logfile=None, timestamp=False):
    """
    [summary]

    Args:
        str ([type]): [description]
        logfile ([type], optional): [description]. Defaults to None.
        timestamp (bool, optional): [description]. Defaults to False.
    """
    if timestamp:
        str = f"[{datetime.datetime.now()}] {str}"

    print(str)
    if logfile is not None:
        with open(logfile, mode='a') as f:
            print(str, file=f)

def _sample_viral_load_gamma(rng, shape_mean=4.5, shape_std=.15, scale_mean=1., scale_std=.15):
    """
    This function samples the shape and scale of a gamma distribution, then returns it

    Args:
        rng ([type]): [description]
        shape_mean (float, optional): [description]. Defaults to 4.5.
        shape_std (float, optional): [description]. Defaults to .15.
        scale_mean ([type], optional): [description]. Defaults to 1..
        scale_std (float, optional): [description]. Defaults to .15.

    Returns:
        [type]: [description]
    """
    shape = rng.normal(shape_mean, shape_std)
    scale = rng.normal(scale_mean, scale_std)
    return gamma(shape, scale=scale)

def _get_inflammatory_disease_level(rng, preexisting_conditions, inflammatory_conditions):
    cond_count = 0
    for cond in inflammatory_conditions:
        if cond in preexisting_conditions:
          cond_count += 1
    if cond_count > 3:
        cond_count = 3
    return cond_count

def _get_disease_days(rng, conf, age, inflammatory_disease_level):
    """
    Defines viral load curve parameters.
    It is based on the study here https://www.medrxiv.org/content/10.1101/2020.04.10.20061325v2.full.pdf (Figure 1).

    We have used the same scale for the gamma distribution for all the parameters as fitted in the study here
        https://www.acpjournals.org/doi/10.7326/M20-0504 (Appendix Table 2)

    NOTE: Using gamma for all paramters is for the ease of computation.
    NOTE: Gamma distribution is only well supported in literature for incubation days

    Args:
        rng (np.random.RandomState): random number generator
        conf (dict): configuration dictionary
        age (float): age of human
        inflammatory_disease_level (int): based on count of inflammatory conditions.
    """
    # NOTE: references are in core.yaml alongside above parameters
    # All days count FROM EXPOSURE i.e. infection_timestamp

    PLATEAU_DURATION_CLIP_HIGH = conf.get("PLATEAU_DURATION_CLIP_HIGH")
    PLATEAU_DURATION_CLIP_LOW = conf.get("PLATEAU_DURATION_CLIP_LOW")
    PLATEAU_DURATION_MEAN = conf.get("PLATEAU_DURATION_MEAN")
    PLATEAU_DURATION_STD = conf.get("PLATEAU_DURATION_STD")

    INFECTIOUSNESS_ONSET_WRT_SYMPTOM_ONSET_AVG = conf.get("INFECTIOUSNESS_ONSET_DAYS_WRT_SYMPTOM_ONSET_AVG")
    INFECTIOUSNESS_ONSET_WRT_SYMPTOM_ONSET_STD = conf.get("INFECTIOUSNESS_ONSET_DAYS_WRT_SYMPTOM_ONSET_STD")
    INFECTIOUSNESS_ONSET_WRT_SYMPTOM_ONSET_CLIP_LOW = conf.get("INFECTIOUSNESS_ONSET_DAYS_WRT_SYMPTOM_ONSET_CLIP_LOW")
    INFECTIOUSNESS_ONSET_WRT_SYMPTOM_ONSET_CLIP_HIGH = conf.get("INFECTIOUSNESS_ONSET_DAYS_WRT_SYMPTOM_ONSET_CLIP_HIGH")

    INFECTIOUSNESS_PEAK_AVG = conf.get("INFECTIOUSNESS_PEAK_AVG")
    INFECTIOUSNESS_PEAK_STD = conf.get("INFECTIOUSNESS_PEAK_STD")
    INFECTIOUSNESS_PEAK_CLIP_HIGH = conf.get("INFECTIOUSNESS_PEAK_CLIP_HIGH")
    INFECTIOUSNESS_PEAK_CLIP_LOW = conf.get("INFECTIOUSNESS_PEAK_CLIP_LOW")

    RECOVERY_DAYS_AVG = conf.get("RECOVERY_DAYS_AVG")
    RECOVERY_STD = conf.get("RECOVERY_STD")
    RECOVERY_CLIP_LOW = conf.get("RECOVERY_CLIP_LOW")
    RECOVERY_CLIP_HIGH = conf.get("RECOVERY_CLIP_HIGH")

    # days after exposure when symptoms show up
    incubation_days = rng.gamma(
        shape=conf['INCUBATION_DAYS_GAMMA_SHAPE'],
        scale=conf['INCUBATION_DAYS_GAMMA_SCALE']
    )

    # days after exposure when viral shedding starts, i.e., person is infectious
    infectiousness_onset_days = incubation_days - truncnorm((INFECTIOUSNESS_ONSET_WRT_SYMPTOM_ONSET_CLIP_LOW - INFECTIOUSNESS_ONSET_WRT_SYMPTOM_ONSET_AVG) / INFECTIOUSNESS_ONSET_WRT_SYMPTOM_ONSET_STD,
                                                                 (INFECTIOUSNESS_ONSET_WRT_SYMPTOM_ONSET_CLIP_HIGH - INFECTIOUSNESS_ONSET_WRT_SYMPTOM_ONSET_AVG) / INFECTIOUSNESS_ONSET_WRT_SYMPTOM_ONSET_STD,
                                      loc=INFECTIOUSNESS_ONSET_WRT_SYMPTOM_ONSET_AVG, scale=INFECTIOUSNESS_ONSET_WRT_SYMPTOM_ONSET_STD).rvs(1, random_state=rng).item()

    # (no-source) assumption is that there is atleast one day to remain exposed
    infectiousness_onset_days = max(1, infectiousness_onset_days)

    # viral load peaks INFECTIOUSNESS_PEAK_AVG days before incubation days
    viral_load_peak_wrt_incubation_days  = truncnorm((INFECTIOUSNESS_PEAK_CLIP_LOW - INFECTIOUSNESS_PEAK_AVG) / INFECTIOUSNESS_PEAK_STD,
                                            (INFECTIOUSNESS_PEAK_CLIP_HIGH - INFECTIOUSNESS_PEAK_AVG) / INFECTIOUSNESS_PEAK_STD,
                                            loc=INFECTIOUSNESS_PEAK_AVG, scale=INFECTIOUSNESS_PEAK_STD).rvs(1, random_state=rng).item()
    viral_load_peak = incubation_days - viral_load_peak_wrt_incubation_days

    # (no-source) We assume that plateau start is equi-distant from the peak
    # infered from the curves in Figure 1 of the reference above
    plateau_start = incubation_days + viral_load_peak_wrt_incubation_days

    # (no-source) plateau duration is assumed to be of avg PLATEAU_DRATION_MEAN
    plateau_end = plateau_start + truncnorm((PLATEAU_DURATION_CLIP_LOW - PLATEAU_DURATION_MEAN) / PLATEAU_DURATION_STD,
                                            (PLATEAU_DURATION_CLIP_HIGH - PLATEAU_DURATION_MEAN) / PLATEAU_DURATION_STD,
                                            loc=PLATEAU_DURATION_MEAN, scale=PLATEAU_DURATION_STD).rvs(1, random_state=rng).item()

    # recovery is often quoted with respect to the incubation days
    # so we add it here with respect to the plateau end.
    RECOVERY_WRT_PLATEAU_END_AVG = conf['RECOVERY_DAYS_AVG'] - conf['PLATEAU_DURATION_MEAN'] - INFECTIOUSNESS_ONSET_WRT_SYMPTOM_ONSET_AVG
    recovery_days = plateau_end + truncnorm((RECOVERY_CLIP_LOW - RECOVERY_WRT_PLATEAU_END_AVG) / RECOVERY_STD,
                                            (RECOVERY_CLIP_HIGH - RECOVERY_WRT_PLATEAU_END_AVG) / RECOVERY_STD,
                                            loc=RECOVERY_WRT_PLATEAU_END_AVG, scale=RECOVERY_STD).rvs(1, random_state=rng).item()


    # Time to recover is proportional to age
    # based on hospitalization data (biased towards older people) https://pubs.rsna.org/doi/10.1148/radiol.2020200370
    # (no-source) it adds dependency of recovery days on age
    recovery_days += age/40

    # viral load height. There are two parameters here -
    # peak - peak of the viral load curve
    # plateau - plateau of the viral load curve
    # max: 130/200 + 3/3.5 = 2.5, scales the base to [0-1]
    # Older people and those with inflammatory diseases have higher viral load
    # https://www.medrxiv.org/content/10.1101/2020.04.10.20061325v2.full.pdf
    # TODO : make it dependent on initial viral load
    # (no-source) dependence on age vs inflammatory_disease_count
    # base = conf['AGE_FACTOR_VIRAL_LOAD_HEIGHT'] * age/200 + conf['INFLAMMATORY_DISEASE_FACTOR_VIRAL_LOAD_HEIGHT'] * np.exp(-inflammatory_disease_level/3)
    base = 1.0

    # as long as min and max viral load are [0-1], this will be [0-1]
    peak_height = rng.uniform(conf['MIN_VIRAL_LOAD_PEAK_HEIGHT'], conf['MAX_VIRAL_LOAD_PEAK_HEIGHT']) * base

    # as long as min and max viral load are [0-1], this will be [0-1]
    plateau_height = peak_height * rng.uniform(conf['MIN_MULTIPLIER_PLATEAU_HEIGHT'], conf['MAX_MULTIPLIER_PLATEAU_HEIGHT'])

    assert peak_height != 0, f"viral load of peak of 0 sampled age:{age}"
    return infectiousness_onset_days, viral_load_peak, incubation_days, plateau_start, plateau_end, recovery_days, peak_height, plateau_height

def _get_disease_days_v1(rng, conf, age, inflammatory_disease_level):
    """
    Defines viral load curve parameters.
    It is based on the study here https://www.medrxiv.org/content/10.1101/2020.04.10.20061325v2.full.pdf (Figure 1).

    We have used the same scale for the gamma distribution for all the parameters as fitted in the study here
        https://www.acpjournals.org/doi/10.7326/M20-0504 (Appendix Table 2)

    NOTE: Using gamma for all paramters is for the ease of computation.
    NOTE: Gamma distribution is only well supported in literature for incubation days

    Args:
        rng (np.random.RandomState): random number generator
        conf (dict): configuration dictionary
        age (float): age of human
        inflammatory_disease_level (int): based on count of inflammatory conditions.
    """
    # NOTE: references are in core.yaml alongside above parameters
    # All days count FROM EXPOSURE i.e. infection_timestamp
    # days are sampled additively to result in a gamma distribution for known paramters

    # person starts being infectious some days before symptom onset
    INFECTIOUSNESS_ONSET_DAYS_AVG = conf['INCUBATION_DAYS_GAMMA_SHAPE'] - conf['INFECTIOUSNESS_ONSET_DAYS_WRT_INCUBATION_AVG']
    infectiousness_onset_days = rng.gamma(
                                    shape=INFECTIOUSNESS_ONSET_DAYS_AVG,
                                    scale=conf['INCUBATION_DAYS_GAMMA_SCALE']
                                )

    # peak of viral load is reached after that
    VIRAL_LOAD_PEAK_WRT_INFECTIOUSNESS_AVG = conf['INCUBATION_DAYS_GAMMA_SHAPE'] \
                     - INFECTIOUSNESS_ONSET_DAYS_AVG \
                     - conf['INFECTIOUSNESS_PEAK_WRT_INCUBATION_AVG']

    viral_load_peak  = infectiousness_onset_days +  rng.gamma(
                                                shape=VIRAL_LOAD_PEAK_WRT_INFECTIOUSNESS_AVG,
                                                scale=conf['INCUBATION_DAYS_GAMMA_SCALE']
                                                )
    # symptoms start after that; incubation period is from the day of exposure to symptom onset
    # it is modeled additively so that final incubation days is a gamma distribution
    incubation_days = infectiousness_onset_days + viral_load_peak + \
                     + rng.gamma(
                                shape=conf['INFECTIOUSNESS_PEAK_WRT_INCUBATION_AVG'],
                                scale=conf['INCUBATION_DAYS_GAMMA_SCALE']
                        )

    # (no-source) We assume that plateau start is equi-distant from the peak
    # infered from the curves in Figure 1 of the reference above
    plateau_start = incubation_days + (incubation_days - viral_load_peak)

    # (no-source) plateau duration is assumed to be of avg PLATEAU_DRATION_MEAN
    plateau_end = plateau_start + rng.gamma(
                                shape=conf['PLATEAU_DURATION_MEAN'],
                                scale=conf['INCUBATION_DAYS_GAMMA_SCALE']
                    )

    # recovery is often quoted with respect to the incubation days
    # so we add it here with respect to the plateau end. It results in gamma distribution for recovery days.
    # Gamma distribution is an assumption while maintaining the mean values.
    RECOVERY_WRT_PLATEAU_END_AVG = conf['RECOVERY_DAYS_AVG'] - conf['PLATEAU_DURATION_MEAN'] - conf['INFECTIOUSNESS_PEAK_WRT_INCUBATION_AVG']
    recovery_days = plateau_end + rng.gamma(
                                shape=RECOVERY_WRT_PLATEAU_END_AVG,
                                scale=conf['INCUBATION_DAYS_GAMMA_SCALE']
                    )

    # Time to recover is proportional to age
    # based on hospitalization data (biased towards older people) https://pubs.rsna.org/doi/10.1148/radiol.2020200370
    # (no-source) it adds dependency of recovery days on age
    recovery_days += age/40

    # viral load height. There are two parameters here -
    # peak - peak of the viral load curve
    # plateau - plateau of the viral load curve
    # max: 130/200 + 1 + 3/3.5 = 2.5, scales the base to [0-1]
    # Older people and those with inflammatory diseases have higher viral load
    # https://www.medrxiv.org/content/10.1101/2020.04.10.20061325v2.full.pdf
    # TODO : make it dependent on initial viral load
    # (no-source) dependence on age vs inflammatory_disease_count
    base = (age/200 + inflammatory_disease_level/3.5)/1.5

    # as long as min and max viral load are [0-1], this will be [0-1]
    peak_height = rng.uniform(conf['MIN_VIRAL_LOAD_PEAK_HEIGHT'], conf['MAX_VIRAL_LOAD_PEAK_HEIGHT']) * base

    # as long as min and max viral load are [0-1], this will be [0-1]
    plateau_height = peak_height * rng.uniform(conf['MIN_MULTIPLIER_PLATEAU_HEIGHT'], conf['MAX_MULTIPLIER_PLATEAU_HEIGHT'])

    assert peak_height != 0, f"viral load of peak of 0 sampled age:{age}"
    return infectiousness_onset_days, viral_load_peak, incubation_days, plateau_start, plateau_end, recovery_days, peak_height, plateau_height

def _sample_viral_load_piecewise(rng, plateau_start, initial_viral_load=0, age=40, conf={}):
    """
    This function samples a piece-wise linear viral load model which increases, plateaus, and drops.

    Args:
        rng (np.random.RandomState): random number generator
        plateau_start: start of the plateau with respect to infectiousness_onset_days
        initial_viral_load (int, optional): unused
        age (int, optional): age of the person. Defaults to 40.

    Returns:
        plateau_height (float): height of the plateau, i.e., viral load at its peak
        plateau_end (float): days after beign infectious when the plateau ends
        recovered (float): days after being infectious when the viral load is assumed to be ineffective (not necessarily 0)
    """
    # https://stackoverflow.com/questions/18441779/how-to-specify-upper-and-lower-limits-when-using-numpy-random-normal
	# https://www.thelancet.com/journals/laninf/article/PIIS1473-3099(20)30196-1/fulltext

    MAX_VIRAL_LOAD = conf.get("MAX_VIRAL_LOAD")
    MIN_VIRAL_LOAD = conf.get("MIN_VIRAL_LOAD")
    PLATEAU_DURATION_CLIP_HIGH = conf.get("PLATEAU_DURATION_CLIP_HIGH")
    PLATEAU_DURATION_CLIP_LOW = conf.get("PLATEAU_DURATION_CLIP_LOW")
    PLATEAU_DURATION_MEAN = conf.get("PLATEAU_DURATION_MEAN")
    PLATEAU_START_CLIP_HIGH = conf.get("PLATEAU_START_CLIP_HIGH")
    PLATEAU_START_CLIP_LOW = conf.get("PLATEAU_START_CLIP_LOW")
    PLATEAU_START_MEAN = conf.get("PLATEAU_START_MEAN")
    PLATEAU_START_STD = conf.get("PLATEAU_START_STD")
    PLATEAU_DURATION_STD = conf.get("PLATEAU_DURATION_STD")
    RECOVERY_CLIP_HIGH = conf.get("RECOVERY_CLIP_HIGH")
    RECOVERY_CLIP_LOW = conf.get("RECOVERY_CLIP_LOW")
    RECOVERY_MEAN = conf.get("RECOVERY_MEAN")
    RECOVERY_STD = conf.get("RECOVERY_STD")
    VIRAL_LOAD_RECOVERY_FACTOR = conf.get("VIRAL_LOAD_RECOVERY_FACTOR")

    # plateau_start = truncnorm((PLATEAU_START_CLIP_LOW - PLATEAU_START_MEAN)/PLATEAU_START_STD, (PLATEAU_START_CLIP_HIGH - PLATEAU_START_MEAN) / PLATEAU_START_STD, loc=PLATEAU_START_MEAN, scale=PLATEAU_START_STD).rvs(1, random_state=rng)
    plateau_end = plateau_start + truncnorm((PLATEAU_DURATION_CLIP_LOW - PLATEAU_DURATION_MEAN)/PLATEAU_DURATION_STD,
                                            (PLATEAU_DURATION_CLIP_HIGH - PLATEAU_DURATION_MEAN) / PLATEAU_DURATION_STD,
                                            loc=PLATEAU_DURATION_MEAN, scale=PLATEAU_DURATION_STD).rvs(1, random_state=rng)

    recovered = plateau_end + ((age/10)-1) # age is a determining factor for the recovery time
    recovered = recovered + initial_viral_load * VIRAL_LOAD_RECOVERY_FACTOR \
                          + truncnorm((RECOVERY_CLIP_LOW - RECOVERY_MEAN) / RECOVERY_STD,
                                        (RECOVERY_CLIP_HIGH - RECOVERY_MEAN) / RECOVERY_STD,
                                        loc=RECOVERY_MEAN, scale=RECOVERY_STD).rvs(1, random_state=rng)

    base = age/200 # peak viral load varies linearly with age
    # plateau_mean =  initial_viral_load - (base + MIN_VIRAL_LOAD) / (base + MIN_VIRAL_LOAD, base + MAX_VIRAL_LOAD) # transform initial viral load into a range
    # plateau_height = rng.normal(plateau_mean, 1)
    plateau_height = rng.uniform(base + MIN_VIRAL_LOAD, base + MAX_VIRAL_LOAD)
    return plateau_height, plateau_end.item(), recovered.item()


def _normalize_scores(scores):
    """
    [summary]

    Args:
        scores ([type]): [description]

    Returns:
        [type]: [description]
    """
    return np.array(scores)/np.sum(scores)

# &canadian-demgraphics
def _get_random_age(rng):
    """
    [summary]

    Args:
        rng ([type]): [description]

    Returns:
        [type]: [description]
    """
    # random normal centered on 50 with stdev 25
    draw = rng.normal(50, 25, 1)
    if draw < 0:
        # if below 0, shift to a bump centred around 30
        age = round(30 + rng.normal(0, 4))
    else:
        age = round(float(draw))
    return age


# &sex
def _get_random_sex(rng):
    """
    This function returns the sex at birth of the person.
    Other is associated with 'prefer not to answer' for the CanStats census.
    TODO: the proportion parameters should be in a config file.

    Args:
        rng (): A random number generator

    Returns:
        [str]: Possible choices of sex {female, male, other}
    """
    p = rng.rand()
    if p < .45:
        return 'female'
    elif p < .90:
        return 'male'
    else:
        return 'other'


def _get_get_really_sick(age, sex, rng):
    """
    [summary]

    Args:
        age ([type]): [description]
        sex ([type]): [description]
        rng ([type]): [description]

    Returns:
        [type]: [description]
    """
    if sex.lower().startswith('f'):
        if age < 10:
            return rng.rand() < 0.02
        if age < 20:
            return rng.rand() < 0.002
        if age < 40:
            return rng.rand() < 0.05
        if age < 50:
            return rng.rand() < 0.13
        if age < 60:
            return rng.rand() < 0.18
        if age < 70:
            return rng.rand() < 0.16
        if age < 80:
            return rng.rand() < 0.24
        if age < 90:
            return rng.rand() < 0.17
        else:
            return rng.rand() < 0.03

    elif sex.lower().startswith('m'):
        if age < 10:
            return rng.rand() < 0.002
        if age < 20:
            return rng.rand() < 0.02
        if age < 30:
            return rng.rand() < 0.03
        if age < 40:
            return rng.rand() < 0.07
        if age < 50:
            return rng.rand() < 0.13
        if age < 60:
            return rng.rand() < 0.17
        if age < 80:
            return rng.rand() < 0.22
        if age < 90:
            return rng.rand() < 0.15
        else:
            return rng.rand() < 0.03

    else:
        if age < 20:
            return rng.rand() < 0.02
        if age < 30:
            return rng.rand() < 0.04
        if age < 40:
            return rng.rand() < 0.07
        if age < 50:
            return rng.rand() < 0.13
        if age < 60:
            return rng.rand() < 0.18
        if age < 80:
            return rng.rand() < 0.24
        if age < 90:
            return rng.rand() < 0.18
        else:
            return rng.rand() < 0.03

# 2D Array of symptoms; first axis is days after exposure (infection), second is an array of symptoms
def _get_covid_progression(initial_viral_load, viral_load_plateau_start, viral_load_plateau_end,
                           recovery_days, age, incubation_days, infectiousness_onset_days,
                           really_sick, extremely_sick, rng, preexisting_conditions, carefulness):
    """
    [summary]

    Args:
        initial_viral_load ([type]): [description]
        viral_load_plateau_start ([type]): [description]
        viral_load_plateau_end ([type]): [description]
        recovery_days (float): time to recover
        age ([type]): [description]
        incubation_days ([type]): [description]
        really_sick ([type]): [description]
        extremely_sick ([type]): [description]
        rng ([type]): [description]
        preexisting_conditions ([type]): [description]
        carefulness ([type]): [description]

    Returns:
        [type]: [description]
    """
    symptoms_contexts = SYMPTOMS_CONTEXTS['covid']
    progression = []
    symptoms_per_phase = [[] for i in range(len(symptoms_contexts))]

    # Phase 0 - Before onset of symptoms (incubation)
    # ====================================================
    phase_i = 0
    symptoms_per_phase[phase_i]= []
    # for day in range(math.ceil(incubation_days)):
    #     progression.append([])

    # Phase 1 of plateau
    # ====================================================
    phase_i = 1
    phase = symptoms_contexts[phase_i]

    p_fever = SYMPTOMS['fever'].probabilities[phase]
    if really_sick or extremely_sick or len(preexisting_conditions)>2 or initial_viral_load > 0.6:
        symptoms_per_phase[phase_i].append('moderate')
        p_fever = 0.4
    else:
        symptoms_per_phase[phase_i].append('mild')

    if rng.rand() < p_fever:
        symptoms_per_phase[phase_i].append('fever')
        if extremely_sick:
            if rng.rand() < 0.8:
                symptoms_per_phase[phase_i].append('chills')

    # gastro symptoms are more likely to be earlier and are more
    # likely to show extreme symptoms later
    p_gastro = initial_viral_load - .15
    if rng.rand() < p_gastro:
        symptoms_per_phase[phase_i].append('gastro')

        for symptom in ('diarrhea', 'nausea_vomiting'):
            rand = rng.rand()
            if rand < SYMPTOMS[symptom].probabilities[phase]:
                symptoms_per_phase[phase_i].append(symptom)

    # fatigue and unusual symptoms are more heavily age-related
    # but more likely later, and less if you're careful/taking care
    # of yourself
    p_lethargy = (age/200) + initial_viral_load*0.6 - carefulness/2
    if rng.rand() < p_lethargy:
        symptoms_per_phase[phase_i].append('fatigue')

        if age > 75 and rng.rand() < SYMPTOMS['unusual'].probabilities[phase]:
            symptoms_per_phase[phase_i].append('unusual')
        if really_sick or extremely_sick or len(preexisting_conditions) > 2 and \
                rng.rand() < SYMPTOMS['lost_consciousness'].probabilities[phase]:
            symptoms_per_phase[phase_i].append('lost_consciousness')

        for symptom in ('hard_time_waking_up', 'headache', 'confused'):
            rand = rng.rand()
            if rand < SYMPTOMS[symptom].probabilities[phase]:
                symptoms_per_phase[phase_i].append(symptom)

    # respiratory symptoms not so common at this stage
    p_respiratory = (0.5 * initial_viral_load) - (carefulness * 0.25) # e.g. 0.5*0.5 - 0.7*0.25 = 0.25-0.17
    if 'smoker' in preexisting_conditions or 'lung_disease' in preexisting_conditions:
        p_respiratory = (p_respiratory * 4) + age/200  # e.g. 0.1 * 4 * 45/200 = 0.4 + 0.225
    if rng.rand() < p_respiratory:
        symptoms_per_phase[phase_i].append('trouble_breathing')

        if extremely_sick and rng.rand() < SYMPTOMS['severe_chest_pain'].probabilities[phase]:
            symptoms_per_phase[phase_i].append('severe_chest_pain')

        for symptom in ('sneezing', 'cough', 'runny_nose', 'sore_throat'):
            rand = rng.rand()
            if rand < SYMPTOMS[symptom].probabilities[phase]:
                symptoms_per_phase[phase_i].append(symptom)

    if rng.rand() < SYMPTOMS['loss_of_taste'].probabilities[phase]:
        symptoms_per_phase[phase_i].append('loss_of_taste')

    if 'mild' in symptoms_per_phase[phase_i] and \
            'trouble_breathing' in symptoms_per_phase[phase_i]:
        symptoms_per_phase[phase_i].append('light_trouble_breathing')
    if 'moderate' in symptoms_per_phase[phase_i] and \
            'trouble_breathing' in symptoms_per_phase[phase_i]:
        symptoms_per_phase[phase_i].append('moderate_trouble_breathing')

    # TODO: Delete me
    # # During the plateau of symptoms Part 1
    # # ====================================================
    # phase_i = 1
    # phase = symptoms_contexts[phase_i]
    #
    # if extremely_sick:
    #     symptoms_per_phase[phase_i].append('extremely-severe')
    # elif really_sick or len(preexisting_conditions) >2 or 'moderate' in symptoms_per_phase[phase_i-1] or \
    #         initial_viral_load > 0.6:
    #     symptoms_per_phase[phase_i].append('severe')
    # elif rng.rand() < p_gastro:
    #     symptoms_per_phase[phase_i].append('moderate')
    # else:
    #     symptoms_per_phase[phase_i].append('mild')
    #
    # if 'fever' in symptoms_per_phase[phase_i-1] or initial_viral_load > 0.8 or \
    #         rng.rand() < SYMPTOMS['fever'].probabilities[phase]:
    #     symptoms_per_phase[phase_i].append('fever')
    #     if rng.rand() < SYMPTOMS['chills'].probabilities[phase]:
    #         symptoms_per_phase[phase_i].append('chills')
    #
    #
    # # gastro symptoms are more likely to be earlier and are more
    # # likely to show extreme symptoms later
    # if 'gastro' in symptoms_per_phase[phase_i-1] or rng.rand() < p_gastro *.5:
    #     symptoms_per_phase[phase_i].append('gastro')
    #
    #     for symptom in ('diarrhea', 'nausea_vomiting'):
    #         rand = rng.rand()
    #         if rand < SYMPTOMS[symptom].probabilities[phase]:
    #             symptoms_per_phase[phase_i].append(symptom)
    #
    # # fatigue and unusual symptoms are more heavily age-related
    # # but more likely later, and less if you're careful/taking care
    # # of yourself
    # if rng.rand() < p_lethargy + (p_gastro/2): #if you had gastro symptoms before more likely to be lethargic now
    #     symptoms_per_phase[phase_i].append('fatigue')
    #
    #     if age > 75 and rng.rand() < SYMPTOMS['unusual'].probabilities[phase]:
    #         symptoms_per_phase[phase_i].append('unusual')
    #     if really_sick or extremely_sick or len(preexisting_conditions) > 2 and \
    #             rng.rand() < SYMPTOMS['lost_consciousness'].probabilities[phase]:
    #         symptoms_per_phase[phase_i].append('lost_consciousness')
    #
    #     for symptom in ('hard_time_waking_up', 'headache', 'confused'):
    #         rand = rng.rand()
    #         if rand < SYMPTOMS[symptom].probabilities[phase]:
    #             symptoms_per_phase[phase_i].append(symptom)
    #
    # # respiratory symptoms more common at this stage
    # p_respiratory = initial_viral_load - (carefulness * 0.25) # e.g. 0.5 - 0.7*0.25 = 0.5-0.17
    # if 'smoker' in preexisting_conditions or 'lung_disease' in preexisting_conditions:
    #     p_respiratory = (p_respiratory * 4) + age/200  # e.g. 0.1 * 4 * 45/200 = 0.4 + 0.225
    # if rng.rand() < p_respiratory:
    #     symptoms_per_phase[phase_i].append('trouble_breathing')
    #
    #     if extremely_sick and rng.rand() < SYMPTOMS['severe_chest_pain'].probabilities[phase]:
    #         symptoms_per_phase[phase_i].append('severe_chest_pain')
    #
    #     for symptom in ('sneezing', 'cough', 'runny_nose', 'sore_throat'):
    #         rand = rng.rand()
    #         if rand < SYMPTOMS[symptom].probabilities[phase]:
    #             symptoms_per_phase[phase_i].append(symptom)
    #
    # if 'loss_of_taste' in symptoms_per_phase[phase_i-1] or \
    #         rng.rand() < SYMPTOMS['loss_of_taste'].probabilities[phase]:
    #     symptoms_per_phase[phase_i].append('loss_of_taste')
    #
    # if 'mild' in symptoms_per_phase[phase_i] and \
    #         'trouble_breathing' in symptoms_per_phase[phase_i]:
    #     symptoms_per_phase[phase_i].append('light_trouble_breathing')
    # if 'moderate' in symptoms_per_phase[phase_i] and \
    #         'trouble_breathing' in symptoms_per_phase[phase_i]:
    #     symptoms_per_phase[phase_i].append('moderate_trouble_breathing')
    # if ('severe' in symptoms_per_phase[phase_i] or 'extremely-severe' in symptoms_per_phase[phase_i]) and \
    #         'trouble_breathing' in symptoms_per_phase[phase_i]:
    #     symptoms_per_phase[phase_i].append('heavy_trouble_breathing')
    #

    # During the symptoms plateau Part 2 (worst part of the disease)
    # ====================================================
    phase_i = 2
    phase = symptoms_contexts[phase_i]

    if extremely_sick:
        symptoms_per_phase[phase_i].append('extremely-severe')
    elif really_sick or len(preexisting_conditions) >2 or 'severe' in symptoms_per_phase[phase_i-1] or \
            initial_viral_load > 0.6:
        symptoms_per_phase[phase_i].append('severe')
    elif rng.rand() < p_gastro:
        symptoms_per_phase[phase_i].append('moderate')
    else:
        symptoms_per_phase[phase_i].append('mild')

    if 'fever' in symptoms_per_phase[phase_i-1] or initial_viral_load > 0.6 or \
            rng.rand() < SYMPTOMS['fever'].probabilities[phase]:
        symptoms_per_phase[phase_i].append('fever')
        if rng.rand() < SYMPTOMS['chills'].probabilities[phase]:
            symptoms_per_phase[phase_i].append('chills')


    # gastro symptoms are more likely to be earlier and are more
    # likely to show extreme symptoms later (p gastro reduced compared to part1)
    if 'gastro' in symptoms_per_phase[phase_i-1] or rng.rand() < p_gastro *.25:
        symptoms_per_phase[phase_i].append('gastro')

        for symptom in ('diarrhea', 'nausea_vomiting'):
            rand = rng.rand()
            if rand < SYMPTOMS[symptom].probabilities[phase]:
                symptoms_per_phase[phase_i].append(symptom)

    # fatigue and unusual symptoms are more heavily age-related
    # but more likely later, and less if you're careful/taking care
    # of yourself
    if rng.rand() < (p_lethargy + p_gastro): #if you had gastro symptoms before more likely to be lethargic now
        symptoms_per_phase[phase_i].append('fatigue')

        if age > 75 and rng.rand() < SYMPTOMS['unusual'].probabilities[phase]:
            symptoms_per_phase[phase_i].append('unusual')
        if really_sick or extremely_sick or len(preexisting_conditions) > 2 and \
                rng.rand() < SYMPTOMS['lost_consciousness'].probabilities[phase]:
            symptoms_per_phase[phase_i].append('lost_consciousness')

        for symptom in ('hard_time_waking_up', 'headache', 'confused'):
            rand = rng.rand()
            if rand < SYMPTOMS[symptom].probabilities[phase]:
                symptoms_per_phase[phase_i].append(symptom)

    # respiratory symptoms more common at this stage
    p_respiratory = 2*(initial_viral_load - (carefulness * 0.25)) # e.g. 2* (0.5 - 0.7*0.25) = 2*(0.5-0.17)
    if 'smoker' in preexisting_conditions or 'lung_disease' in preexisting_conditions:
        p_respiratory = (p_respiratory * 4) + age/200  # e.g. 0.1 * 4 * 45/200 = 0.4 + 0.225
    if rng.rand() < p_respiratory:
        symptoms_per_phase[phase_i].append('trouble_breathing')

        if extremely_sick and rng.rand() < SYMPTOMS['severe_chest_pain'].probabilities[phase]:
            symptoms_per_phase[phase_i].append('severe_chest_pain')

        for symptom in ('sneezing', 'cough', 'runny_nose', 'sore_throat'):
            rand = rng.rand()
            if rand < SYMPTOMS[symptom].probabilities[phase]:
                symptoms_per_phase[phase_i].append(symptom)

    if 'mild' in symptoms_per_phase[phase_i] and \
            'trouble_breathing' in symptoms_per_phase[phase_i]:
        symptoms_per_phase[phase_i].append('light_trouble_breathing')
    if 'moderate' in symptoms_per_phase[phase_i] and \
            'trouble_breathing' in symptoms_per_phase[phase_i]:
        symptoms_per_phase[phase_i].append('moderate_trouble_breathing')
    if ('severe' in symptoms_per_phase[phase_i] or 'extremely-severe' in symptoms_per_phase[phase_i]) and \
            'trouble_breathing' in symptoms_per_phase[phase_i]:
        symptoms_per_phase[phase_i].append('heavy_trouble_breathing')

    if 'loss_of_taste' in symptoms_per_phase[phase_i-1] or \
            rng.rand() < SYMPTOMS['loss_of_taste'].probabilities[phase]:
        symptoms_per_phase[phase_i].append('loss_of_taste')


    # After the plateau (recovery part 1)
    # ====================================================
    phase_i = 3
    phase = symptoms_contexts[phase_i]

    if extremely_sick:
        symptoms_per_phase[phase_i].append('severe')
    elif really_sick:
        symptoms_per_phase[phase_i].append('moderate')
    else:
        symptoms_per_phase[phase_i].append('mild')

    # gastro symptoms are more likely to be earlier and are more
    # likely to show extreme symptoms later (p gastro reduced compared to part1)
    if 'gastro' in symptoms_per_phase[phase_i-1] or rng.rand() < p_gastro *.1:
        symptoms_per_phase[phase_i].append('gastro')

        for symptom in ('diarrhea', 'nausea_vomiting'):
            rand = rng.rand()
            if rand < SYMPTOMS[symptom].probabilities[phase]:
                symptoms_per_phase[phase_i].append(symptom)

    # fatigue and unusual symptoms are more heavily age-related
    # but more likely later, and less if you're careful/taking care
    # of yourself
    if rng.rand() < (p_lethargy*1.5 + p_gastro): #if you had gastro symptoms before more likely to be lethargic now
        symptoms_per_phase[phase_i].append('fatigue')

        if age > 75 and rng.rand() < SYMPTOMS['unusual'].probabilities[phase]:
            symptoms_per_phase[phase_i].append('unusual')
        if really_sick or extremely_sick or len(preexisting_conditions) > 2 and \
                rng.rand() < SYMPTOMS['lost_consciousness'].probabilities[phase]:
            symptoms_per_phase[phase_i].append('lost_consciousness')

        for symptom in ('hard_time_waking_up', 'headache', 'confused'):
            rand = rng.rand()
            if rand < SYMPTOMS[symptom].probabilities[phase]:
                symptoms_per_phase[phase_i].append(symptom)

    # respiratory symptoms more common at this stage but less than plateau
    p_respiratory = (initial_viral_load - (carefulness * 0.25)) # e.g. 2* (0.5 - 0.7*0.25) = 2*(0.5-0.17)
    if 'smoker' in preexisting_conditions or 'lung_disease' in preexisting_conditions:
        p_respiratory = (p_respiratory * 4) + age/200  # e.g. 0.1 * 4 * 45/200 = 0.4 + 0.225
    if rng.rand() < p_respiratory:
        symptoms_per_phase[phase_i].append('trouble_breathing')

        if extremely_sick and rng.rand() < SYMPTOMS['severe_chest_pain'].probabilities[phase]:
            symptoms_per_phase[phase_i].append('severe_chest_pain')

        for symptom in ('sneezing', 'cough', 'runny_nose', 'sore_throat'):
            rand = rng.rand()
            if rand < SYMPTOMS[symptom].probabilities[phase]:
                symptoms_per_phase[phase_i].append(symptom)

    if 'mild' in symptoms_per_phase[phase_i] and \
            'trouble_breathing' in symptoms_per_phase[phase_i]:
        symptoms_per_phase[phase_i].append('light_trouble_breathing')
    if 'moderate' in symptoms_per_phase[phase_i] and \
            'trouble_breathing' in symptoms_per_phase[phase_i]:
        symptoms_per_phase[phase_i].append('moderate_trouble_breathing')
    if ('severe' in symptoms_per_phase[phase_i] or 'extremely-severe' in symptoms_per_phase[phase_i]) and \
            'trouble_breathing' in symptoms_per_phase[phase_i]:
        symptoms_per_phase[phase_i].append('heavy_trouble_breathing')


    # After the plateau (recovery part 2)
    # ====================================================
    phase_i = 4
    phase = symptoms_contexts[phase_i]

    if extremely_sick:
        symptoms_per_phase[phase_i].append('moderate')
    else:
        symptoms_per_phase[phase_i].append('mild')

    # gastro symptoms are more likely to be earlier and are more
    # likely to show extreme symptoms later (p gastro reduced compared to part1)
    if 'gastro' in symptoms_per_phase[phase_i-1] or rng.rand() < p_gastro *.1:
        symptoms_per_phase[phase_i].append('gastro')

        for symptom in ('diarrhea', 'nausea_vomiting'):
            rand = rng.rand()
            if rand < SYMPTOMS[symptom].probabilities[phase]:
                symptoms_per_phase[phase_i].append(symptom)

    # fatigue and unusual symptoms are more heavily age-related
    # but more likely later, and less if you're careful/taking care
    # of yourself
    if rng.rand() < (p_lethargy*2 + p_gastro): #if you had gastro symptoms before more likely to be lethargic now
        symptoms_per_phase[phase_i].append('fatigue')

        if age > 75 and rng.rand() < SYMPTOMS['unusual'].probabilities[phase]:
            symptoms_per_phase[phase_i].append('unusual')
        if really_sick or extremely_sick or len(preexisting_conditions) > 2 and \
                rng.rand() < SYMPTOMS['lost_consciousness'].probabilities[phase]:
            symptoms_per_phase[phase_i].append('lost_consciousness')

        for symptom in ('hard_time_waking_up', 'headache', 'confused'):
            rand = rng.rand()
            if rand < SYMPTOMS[symptom].probabilities[phase]:
                symptoms_per_phase[phase_i].append(symptom)

    # respiratory symptoms getting less common
    p_respiratory = 0.5 * (initial_viral_load - (carefulness * 0.25)) # e.g. (0.5 - 0.7*0.25) = 0.5*(0.5-0.17)
    if 'smoker' in preexisting_conditions or 'lung_disease' in preexisting_conditions:
        p_respiratory = (p_respiratory * 4) + age/200  # e.g. 0.1 * 4 * 45/200 = 0.4 + 0.225
    if rng.rand() < p_respiratory:
        symptoms_per_phase[phase_i].append('trouble_breathing')

        if extremely_sick and rng.rand() < SYMPTOMS['severe_chest_pain'].probabilities[phase]:
            symptoms_per_phase[phase_i].append('severe_chest_pain')

        for symptom in ('sneezing', 'cough', 'runny_nose', 'sore_throat'):
            rand = rng.rand()
            if rand < SYMPTOMS[symptom].probabilities[phase]:
                symptoms_per_phase[phase_i].append(symptom)

    if 'mild' in symptoms_per_phase[phase_i] and \
            'trouble_breathing' in symptoms_per_phase[phase_i]:
        symptoms_per_phase[phase_i].append('light_trouble_breathing')
    if 'moderate' in symptoms_per_phase[phase_i] and \
            'trouble_breathing' in symptoms_per_phase[phase_i]:
        symptoms_per_phase[phase_i].append('moderate_trouble_breathing')
    if ('severe' in symptoms_per_phase[phase_i] or 'extremely-severe' in symptoms_per_phase[phase_i]) and \
            'trouble_breathing' in symptoms_per_phase[phase_i]:
        symptoms_per_phase[phase_i].append('heavy_trouble_breathing')

    viral_load_plateau_duration = math.ceil(viral_load_plateau_end - viral_load_plateau_start)
    recovery_duration = math.ceil(recovery_days - viral_load_plateau_end)
    incubation_days_wrt_infectiousness_onset_days = incubation_days - infectiousness_onset_days

    # same delay in symptom plateau as there was in symptom onset
    incubation_duration = math.ceil(incubation_days)
    covid_onset_duration = math.ceil(viral_load_plateau_start -
                                     incubation_days_wrt_infectiousness_onset_days) + \
                           viral_load_plateau_duration // 3
    plateau_duration = math.ceil(viral_load_plateau_duration * 2/3)
    post_plateau_1_duration = recovery_duration // 2
    post_plateau_2_duration = recovery_duration - post_plateau_1_duration

    assert viral_load_plateau_start >= incubation_days_wrt_infectiousness_onset_days

    for duration, symptoms in zip((incubation_duration, covid_onset_duration, plateau_duration,
                                   post_plateau_1_duration, post_plateau_2_duration),
                                  symptoms_per_phase):
        for day in range(duration):
            progression.append(symptoms)

    return progression


def _get_allergy_progression(rng):
    """
    [summary]

    Args:
        rng ([type]): [description]

    Returns:
        [type]: [description]
    """
    symptoms_contexts = SYMPTOMS_CONTEXTS['allergy']
    phase_i = 0
    phase = symptoms_contexts[phase_i]

    symptoms = []
    for symptom in ('sneezing', 'mild_trouble_breathing', 'sore_throat', 'fatigue',
                    'hard_time_waking_up', 'headache'):
        rand = rng.rand()
        if rand < SYMPTOMS[symptom].probabilities[phase]:
            symptoms.append(symptom)

            # commented out because these are not used elsewhere for now
            # if symptom == 'mild_trouble_breathing':
            #     for symptom in ('hives', 'swelling'):
            #         rand = rng.rand()
            #         if rand < SYMPTOMS[symptom].probabilities[phase]:
            #             symptoms.append(symptom)
    progression = [symptoms]
    return progression

def _get_flu_progression(age, rng, carefulness, preexisting_conditions, really_sick, extremely_sick, AVG_FLU_DURATION):
    """
    [summary]

    Args:
        age ([type]): [description]
        rng ([type]): [description]
        carefulness ([type]): [description]
        preexisting_conditions ([type]): [description]
        really_sick ([type]): [description]
        extremely_sick ([type]): [description]

    Returns:
        [type]: [description]
    """
    symptoms_contexts = SYMPTOMS_CONTEXTS['flu']
    symptoms_per_phase = [[] for _ in range(len(symptoms_contexts))]

    # Day 1 symptoms:
    phase_i = 0
    phase = symptoms_contexts[phase_i]

    symptoms_per_phase[phase_i].append('mild')

    for symptom in ('fatigue', 'fever', 'aches', 'hard_time_waking_up', 'gastro'):
        rand = rng.rand()
        if rand < SYMPTOMS[symptom].probabilities[phase]:
            symptoms_per_phase[phase_i].append(symptom)

            if symptom == 'gastro':
                for symptom in ('diarrhea', 'nausea_vomiting'):
                    rand = rng.rand()
                    if rand < SYMPTOMS[symptom].probabilities[phase]:
                        symptoms_per_phase[phase_i].append(symptom)

    # Day 2-4ish if it's a longer flu, if 2 days long this doesn't get added
    phase_i = 1
    phase = symptoms_contexts[phase_i]

    if really_sick or extremely_sick or any(preexisting_conditions):
        symptoms_per_phase[phase_i].append('moderate')
    else:
        symptoms_per_phase[phase_i].append('mild')

    for symptom in ('fatigue', 'fever', 'aches', 'hard_time_waking_up', 'gastro'):
        rand = rng.rand()
        if rand < SYMPTOMS[symptom].probabilities[phase]:
            symptoms_per_phase[phase_i].append(symptom)

            if symptom == 'gastro':
                for symptom in ('diarrhea', 'nausea_vomiting'):
                    rand = rng.rand()
                    if rand < SYMPTOMS[symptom].probabilities[phase]:
                        symptoms_per_phase[phase_i].append(symptom)

    # Last day
    phase_i = 2
    phase = symptoms_contexts[phase_i]

    symptoms_per_phase[phase_i].append('mild')

    for symptom in ('fatigue', 'fever', 'aches', 'hard_time_waking_up', 'gastro'):
        rand = rng.rand()
        if rand < SYMPTOMS[symptom].probabilities[phase]:
            symptoms_per_phase[phase_i].append(symptom)

            if symptom == 'gastro':
                for symptom in ('diarrhea', 'nausea_vomiting'):
                    rand = rng.rand()
                    if rand < SYMPTOMS[symptom].probabilities[phase]:
                        symptoms_per_phase[phase_i].append(symptom)

    if age < 12 or age > 40 or any(preexisting_conditions) or really_sick or extremely_sick:
        mean = AVG_FLU_DURATION + 2 - 2 * carefulness
    else:
        mean = AVG_FLU_DURATION - 2 * carefulness

    len_flu = rng.normal(mean,3)

    if len_flu < 2:
        len_flu = 3
    else:
        len_flu = round(len_flu)

    progression = []
    for duration, symptoms in zip((1, len_flu - 2, 1),
                                  symptoms_per_phase):
        for day in range(duration):
            progression.append(symptoms)

    return progression


def _get_cold_progression(age, rng, carefulness, preexisting_conditions, really_sick, extremely_sick):
    """
    [summary]

    Args:
        age ([type]): [description]
        rng ([type]): [description]
        carefulness ([type]): [description]
        preexisting_conditions ([type]): [description]
        really_sick ([type]): [description]
        extremely_sick ([type]): [description]

    Returns:
        [type]: [description]
    """
    symptoms_contexts = SYMPTOMS_CONTEXTS['cold']

    symptoms_per_phase = [[] for _ in range(len(symptoms_contexts))]

    # Day 2-4ish if it's a longer cold, if 2 days long this doesn't get added
    phase_i = 0
    phase = symptoms_contexts[phase_i]

    if really_sick or extremely_sick or any(preexisting_conditions):
        symptoms_per_phase[phase_i].append('moderate')
    else:
        symptoms_per_phase[phase_i].append('mild')

    for symptom in ('runny_nose', 'cough', 'fatigue', 'sneezing'):
        rand = rng.rand()
        if rand < SYMPTOMS[symptom].probabilities[phase]:
            symptoms_per_phase[phase_i].append(symptom)

    # Last day
    phase_i = 1
    phase = symptoms_contexts[phase_i]

    symptoms_per_phase[phase_i].append('mild')

    for symptom in ('runny_nose', 'cough', 'fatigue', 'sore_throat'):
        rand = rng.rand()
        if rand < SYMPTOMS[symptom].probabilities[phase]:
            symptoms_per_phase[phase_i].append(symptom)

    if age < 12 or age > 40 or any(preexisting_conditions) or really_sick or extremely_sick:
        mean = 4 - round(carefulness)
    else:
        mean = 3 - round(carefulness)

    len_cold = rng.normal(mean,3)
    if len_cold < 1:
        len_cold = 1
    else:
        len_cold = math.ceil(len_cold)

    progression = [[]]
    for duration, symptoms in zip((len_cold - 1, 1),
                                  symptoms_per_phase):
        for day in range(duration):
            progression.append(symptoms)

    return progression

def _reported_symptoms(all_symptoms, rng, carefulness):
    all_reported_symptoms = []
    for symptoms in all_symptoms:
        reported_symptoms = []
        # miss a day of symptoms
        if rng.rand() < carefulness:
            continue
        for symptom in symptoms:
            if rng.rand() < carefulness:
                continue
            reported_symptoms.append(symptom)
        all_reported_symptoms.append(reported_symptoms)
    return all_reported_symptoms


# &preexisting-conditions
def _get_preexisting_conditions(age, sex, rng):
    """
    [summary]

    Args:
        age ([type]): [description]
        sex ([type]): [description]
        rng ([type]): [description]

    Returns:
        [type]: [description]
    """
    #if rng.rand() < 0.6 + age/200:
    #    conditions = None
    #else:
    conditions = []

    # Conditions in PREEXISTING_CONDITIONS are ordered to fulfil dependencies
    for c_name, c_prob in PREEXISTING_CONDITIONS.items():
        rand = rng.rand()
        modifier = 1.
        # 'diabetes' and 'smoker' are dependencies of 'heart_disease'
        if c_name == 'heart_disease':
            if 'diabetes' in conditions or 'smoker' in conditions:
                modifier = 2
            else:
                modifier = 0.5
        # 'smoker' is a dependencies of 'cancer' and 'COPD' so it's execution
        # needs to be already done at this point
        if c_name in ('cancer', 'COPD'):
            if 'smoker' in conditions:
                modifier = 1.3
            else:
                modifier = 0.95
        # TODO: 'immuno-suppressed' condiction is currently excluded when
        #  setting the 'stroke' modifier value. Is that wanted?
        if c_name == 'stroke':
            modifier = len(conditions)
        if c_name == 'immuno-suppressed':
            if 'cancer' in conditions:
                modifier = 1.2
            else:
                modifier = 0.98
        for p in c_prob:
            if age < p.age:
                if p.sex == 'a' or sex.lower().startswith(p.sex):
                    if rand < modifier * p.probability:
                        conditions.append(p.name)
                    break

    # TODO PUT IN QUICKLY WITHOUT VERIFICATION OF NUMBERS
    if 'asthma' in conditions or 'COPD' in conditions:
        conditions.append('lung_disease')

    if sex.lower().startswith('f') and age > 18 and age < 50:
        p_pregnant = rng.normal(27, 5)
        if rng.rand() < p_pregnant:
            conditions.append('pregnant')

    return conditions

# &canadian-demgraphics
def _get_random_age_multinomial(AGE_DISTRIBUTION, rng):
    """
    [summary]

    Args:
        AGE_DISTRIBUTION ([type]): [description]
        rng ([type]): [description]

    Returns:
        [type]: [description]
    """
    x = list(zip(*AGE_DISTRIBUTION.items()))
    idx = rng.choice(range(len(x[0])), p=x[1])
    age_group = x[0][idx]
    return rng.uniform(age_group[0], age_group[1])

def _get_random_area(num, total_area, rng):
    """
    Using Dirichlet distribution since it generates a "distribution of probabilities"
    which will ensure that the total area allotted to a location type remains conserved
    while also maintaining a uniform distribution

    Args:
        num ([type]): [description]
        total_area ([type]): [description]
        rng ([type]): [description]

    Returns:
        [type]: [description]
    """
    # Keeping max at area/2 to ensure no location is allocated more than half of the total area allocated to its location type
    # area = rng.dirichlet(np.ones(math.ceil(num/2)))*(total_area/2)
    # area = np.append(area, rng.dirichlet(np.ones(math.floor(num/2)))*(total_area/2))
    area = np.array([total_area/num for _ in range(num)])
    return area

def _draw_random_discreet_gaussian(avg, scale, rng):
    """
    [summary]

    Args:
        avg ([type]): [description]
        scale ([type]): [description]
        rng ([type]): [description]

    Returns:
        [type]: [description]
    """
    # https://stackoverflow.com/a/37411711/3413239
    irange, normal_pdf = _get_integer_pdf(avg, scale, 2)
    return int(rng.choice(irange, size=1, p=normal_pdf))

def _json_serialize(o):
    """
    [summary]

    Args:
        o ([type]): [description]

    Returns:
        [type]: [description]
    """
    if isinstance(o, datetime.datetime):
        return o.__str__()

def compute_distance(loc1, loc2):
    """
    [summary]

    Args:
        loc1 ([type]): [description]
        loc2 ([type]): [description]

    Returns:
        [type]: [description]
    """
    return np.sqrt((loc1.lat - loc2.lat) ** 2 + (loc1.lon - loc2.lon) ** 2)


@lru_cache(500)
def _get_integer_pdf(avg, scale, num_sigmas=2):
    """
    [summary]

    Args:
        avg ([type]): [description]
        scale ([type]): [description]
        num_sigmas (int, optional): [description]. Defaults to 2.

    Returns:
        [type]: [description]
    """
    irange = np.arange(avg - num_sigmas * scale, avg + num_sigmas * scale + 1)
    normal_pdf = norm.pdf(irange - avg)
    normal_pdf /= normal_pdf.sum()
    return irange, normal_pdf


def probas_to_risk_mapping(probas,
                           num_bins,
                           lower_cutoff=None,
                           upper_cutoff=None):
    """
    Create a mapping from probabilities returned by the model to discrete
    risk levels, with a number of predictions in each bins being approximately
    equivalent.

    Args:
        probas (np.ndarray): The array of probabilities returned by the model.
        num_bins (int): The number of bins. For example, `num_bins=16` for risk
            messages on 4 bits.
        lower_cutoff (float, optional): Ignore values smaller than `lower_cutoff`
            in the creation of the bins. This avoids any bias towards values which
            are too close to 0. If `None`, then do not cut off the small probabilities.
            Defaults to None.
        upper_cutoff (float, optional): Ignore values larger than `upper_cutoff` in the
            creation of the bins. This avoids any bias towards values which are too
            close to 1. If `None`, then do not cut off the large probabilities.
            Defaults to None.

    Raises:
        ValueError: [description]

    Returns:
        np.ndarray: The mapping from probabilities to discrete risk levels. This mapping has
        size `num_bins + 1`, with the first values always being 0, and the last
        always being 1.
    """
    if (lower_cutoff is not None) and (upper_cutoff is not None):
        if lower_cutoff >= upper_cutoff:
            raise ValueError('The lower cutoff must have a value which is '
                             'smaller than the upper cutoff, got `lower_cutoff='
                             '{0}` and `upper_cutoff={1}`.'.format(
                             lower_cutoff, upper_cutoff))
    mask = np.ones_like(probas, dtype=np.bool_)
    num_percentiles = num_bins + 1
    # First value is always 0, last value is always 1
    cutoffs = np.zeros((num_bins + 1,), dtype=probas.dtype)
    cutoffs[-1] = 1.

    # Remove probabilities close to 0
    lower_idx = 1 if (lower_cutoff is None) else None
    if lower_cutoff is not None:
        mask = np.logical_and(mask, probas > lower_cutoff)
        num_percentiles -= 1

    # Remove probabilities close to 1
    upper_idx = -1 if (upper_cutoff is None) else None
    if upper_cutoff is not None:
        mask = np.logical_and(mask, probas <= upper_cutoff)
        num_percentiles -= 1

    percentiles = np.linspace(0, 100, num_percentiles)
    cutoffs[1:-1] = np.percentile(probas[mask],
                                  q=percentiles[lower_idx:upper_idx])

    return cutoffs

def proba_to_risk_fn(mapping):
    """
    Create a callable, based on a mapping, that takes probabilities (in
    [0, 1]) and returns a discrete risk level (in [0, num_bins - 1]).

    Args:
        mapping (np.ndarray): The mapping from probabilities to discrete risk levels.
        See `probas_to_risk_mapping`.

    Returns:
        callable: Function taking probabilities and returning discrete risk levels.
    """
    def _proba_to_risk(probas):
        return np.maximum(np.searchsorted(mapping, probas, side='left') - 1, 0)

    return _proba_to_risk

def get_recommendations(risk_level):
    """
    [summary]

    Args:
        risk_level ([type]): [description]

    Returns:
        [type]: [description]
    """
    if risk_level == 0:
        return ['stay_home', 'wash_hands', 'stand_2m']
    if risk_level == 1:
        return ['stay_home', 'wash_hands', 'stand_2m', 'limit_contact']
    if risk_level == 2:
        return ['stay_home', 'wash_hands', 'stand_2m', 'limit_contact', 'wear_mask', 'monitor_symptoms']
    else:
        return ['stay_home', 'wash_hands', 'stand_2m', 'limit_contact', 'wear_mask', 'monitor_symptoms', 'get_tested', 'quarantine']

def calculate_average_infectiousness(human):
    cur_infectiousness = human.get_infectiousness_for_day(human.env.timestamp, human.is_infectious)
    is_infectious_tomorrow = True if human.infection_timestamp and human.env.timestamp - human.infection_timestamp + datetime.timedelta(days=1) >= datetime.timedelta(days=human.infectiousness_onset_days) else False
    tomorrows_infectiousness = human.get_infectiousness_for_day(human.env.timestamp + datetime.timedelta(days=1),
                                                                is_infectious_tomorrow)
    return (cur_infectiousness + tomorrows_infectiousness) / 2


def filter_open(locations):
    """Given an iterable of locations, returns a list of those that are open for business.

    Args:
        locations (iterable): a list of objects inheriting from the covid19sim.base.Location class

    Returns:
        list
    """
    return [loc for loc in locations if loc.is_open_for_business]

def filter_queue_max(locations, max_len):
    """Given an iterable of locations, will return a list of those
    with queues that are not too long.

    Args:
        locations (iterable): a list of objects inheriting from the covid19sim.base.Location class

    Returns:
        list
    """
    return [loc for loc in locations if len(loc.queue) <= max_len]


def download_file_from_google_drive(
        gdrive_file_id: typing.AnyStr,
        destination: typing.AnyStr,
        chunk_size: int = 32768
) -> typing.AnyStr:
    """
    Downloads a file from google drive, bypassing the confirmation prompt.

    Args:
        gdrive_file_id: ID string of the file to download from google drive.
        destination: where to save the file.
        chunk_size: chunk size for gradual downloads.

    Returns:
        The path to the downloaded file.
    """
    # taken from this StackOverflow answer: https://stackoverflow.com/a/39225039
    URL = "https://docs.google.com/uc?export=download"
    session = requests.Session()
    response = session.get(URL, params={'id': gdrive_file_id}, stream=True)
    token = None
    for key, value in response.cookies.items():
        if key.startswith('download_warning'):
            token = value
    if token:
        params = {'id': gdrive_file_id, 'confirm': token}
        response = session.get(URL, params=params, stream=True)
    with open(destination, "wb") as f:
        for chunk in response.iter_content(chunk_size):
            if chunk:  # filter out keep-alive new chunks
                f.write(chunk)
    return destination


def download_exp_data_if_not_exist(
        exp_data_url: typing.AnyStr,
        exp_data_destination: typing.AnyStr,
) -> typing.AnyStr:
    """
    Downloads & extract config/weights for a model if the provided destination does not exist.

    The provided URL will be assumed to be a Google Drive download URL. The download will be
    skipped entirely if the destination folder already exists. This function will return the
    path to the existing folder, or to the newly created folder.

    Args:
        exp_data_url: the zip URL (under the `https://drive.google.com/file/d/ID` format).
        exp_data_destination: where to extract the model data.

    Returns:
        The path to the model data.
    """
    assert exp_data_url.startswith("https://drive.google.com/file/d/")
    gdrive_file_id = exp_data_url.split("/")[-1]
    output_data_path = os.path.join(exp_data_destination, gdrive_file_id)
    downloaded_zip_path = os.path.join(exp_data_destination, f"{gdrive_file_id}.zip")
    if os.path.isfile(downloaded_zip_path) and os.path.isdir(output_data_path):
        return output_data_path
    os.makedirs(output_data_path, exist_ok=True)
    zip_path = download_file_from_google_drive(gdrive_file_id, downloaded_zip_path)
    with zipfile.ZipFile(zip_path, "r") as zip_ref:
        zip_ref.extractall(output_data_path)
    return output_data_path


def extract_tracker_data(tracker, conf):
    """
    Get a dictionnary collecting interesting fields of the tracker and experimental settings

    Args:
        tracker (covid19sim.track.Tracker): Tracker toring simulation data
        conf (dict): Experimental Configuration

    returns:
        dict: the extracted data
    """
    timenow = datetime.datetime.now().strftime('%Y%m%d-%H%M%S')
    data = dict()
    data['intervention_day'] = conf.get('INTERVENTION_DAY')
    data['intervention'] = conf.get('INTERVENTION')
    data['risk_model'] = conf.get('RISK_MODEL')
    data['expected_mobility'] = tracker.expected_mobility
    data['serial_interval'] = tracker.get_serial_interval()
    data['all_serial_intervals'] = tracker.serial_intervals
    data['generation_times'] = tracker.get_generation_time()
    data['mobility'] = tracker.mobility
    data['n_init_infected'] = tracker.n_infected_init
    data['contacts'] = dict(tracker.contacts)
    data['cases_per_day'] = tracker.cases_per_day
    data['ei_per_day'] = tracker.ei_per_day
    data['r_0'] = tracker.r_0
    data['R'] = tracker.r
    data['n_humans'] = tracker.n_humans
    data['s'] = tracker.s_per_day
    data['e'] = tracker.e_per_day
    data['i'] = tracker.i_per_day
    data['r'] = tracker.r_per_day
    data['avg_infectiousness_per_day'] = tracker.avg_infectiousness_per_day
    data['risk_precision_global'] = tracker.compute_risk_precision(False)
    data['risk_precision'] = tracker.risk_precision_daily
    data['human_monitor'] = tracker.human_monitor
    data['infection_monitor'] = tracker.infection_monitor
    data['infector_infectee_update_messages'] = tracker.infector_infectee_update_messages
    data['risk_attributes'] = tracker.risk_attributes
    data['feelings'] = tracker.feelings
    data['rec_feelings'] = tracker.rec_feelings
    data['outside_daily_contacts'] = tracker.outside_daily_contacts
    data['test_monitor'] = tracker.test_monitor
    data['encounter_distances'] = tracker.encounter_distances
<<<<<<< HEAD
    data['effective_contacts_since_intervention'] = tracker.compute_effective_contacts(since_intervention=True)
    data['effective_contacts_all_days'] = tracker.compute_effective_contacts(since_intervention=False)
=======
    data['humans_state'] = tracker.humans_state
    data['humans_rec_level'] = tracker.humans_rec_level
>>>>>>> 21afa347
    # data['dist_encounters'] = dict(tracker.dist_encounters)
    # data['time_encounters'] = dict(tracker.time_encounters)
    # data['day_encounters'] = dict(tracker.day_encounters)
    # data['hour_encounters'] = dict(tracker.hour_encounters)
    # data['daily_age_group_encounters'] = dict(tracker.daily_age_group_encounters)
    # data['age_distribution'] = tracker.age_distribution
    # data['sex_distribution'] = tracker.sex_distribution
    # data['house_size'] = tracker.house_size
    # data['house_age'] = tracker.house_age
    # data['symptoms'] = dict(tracker.symptoms)
    # data['transition_probability'] = dict(tracker.transition_probability)
    return data


def dump_tracker_data(data, outdir, name):
    """
    Writes the tracker's extracted data to outdir/name using dill.

    /!\ there are know incompatibility issues between python 3.7 and 3.8 regarding the dump/loading of data with dill/pickle

    Creates the outputdir if need be, including potential missing parents.

    Args:
        data (dict): tracker's extracted data
        outdir (str): directory where to dump the file
        name (str): the dump file's name
    """
    outdir = pathlib.Path(outdir)
    outdir.mkdir(exist_ok=True, parents=True)
    with open(outdir / name, 'wb') as f:
        dill.dump(data, f)

def parse_search_configuration(conf):
    """
    Parses the OmegaConf to native types

    Args:
        conf (OmegaConf): Hydra configuration

    Returns:
        dict: parsed conf
    """
    return OmegaConf.to_container(conf, resolve=True)

def parse_configuration(conf):
    """
    Transforms an Omegaconf object to native python dict, parsing specific fields like:
    "1-15" age bin in YAML file becomes (1, 15) tuple, and datetime is parsed from string.

    /!\ ANY key-specific parsing should have its inverse in covid19sim.utils.dump_conf()

    Args:
        conf (omegaconf.OmegaConf): Hydra-loaded configuration

    Returns:
        dict: parsed configuration to use in experiment
    """
    if isinstance(conf, (OmegaConf, DictConfig)):
        conf = OmegaConf.to_container(conf, resolve=True)
    elif not isinstance(conf, dict):
        raise ValueError("Unknown configuration type {}".format(type(conf)))

    if "SMARTPHONE_OWNER_FRACTION_BY_AGE" in conf:
        conf["SMARTPHONE_OWNER_FRACTION_BY_AGE"] = {
            tuple(int(i) for i in k.split("-")): v
            for k, v in conf["SMARTPHONE_OWNER_FRACTION_BY_AGE"].items()
        }

    if "NORMALIZED_SUSCEPTIBILITY_BY_AGE" in conf:
        conf["NORMALIZED_SUSCEPTIBILITY_BY_AGE"] = {
            tuple(int(i) for i in k.split("-")): v
            for k, v in conf["NORMALIZED_SUSCEPTIBILITY_BY_AGE"].items()
        }

    if "HUMAN_DISTRIBUTION" in conf:
        conf["HUMAN_DISTRIBUTION"] = {
            tuple(int(i) for i in k.split("-")): v
            for k, v in conf["HUMAN_DISTRIBUTION"].items()
        }

    if "MEAN_DAILY_INTERACTION_FOR_AGE_GROUP" in conf:
        conf["MEAN_DAILY_INTERACTION_FOR_AGE_GROUP"] = {
            tuple(int(i) for i in k.split("-")): v
            for k, v in conf["MEAN_DAILY_INTERACTION_FOR_AGE_GROUP"].items()
        }

    if "start_time" in conf:
        conf["start_time"] = datetime.datetime.strptime(
            conf["start_time"], "%Y-%m-%d %H:%M:%S"
        )

    assert "RISK_MODEL" in conf and conf["RISK_MODEL"] is not None

    try:
        conf["GIT_COMMIT_HASH"] = get_git_revision_hash()
    except subprocess.CalledProcessError as e:
        print(">> Contained git error:")
        print(e)
        print(">> Ignoring git hash")
        conf["GIT_COMMIT_HASH"] = "NO_GIT"
    return conf


def dump_conf(_conf, path):
    """
    Dumps a `_conf` dict in `path` and reverses the parsings done in parse_configurations.
    Uses a deepcopy not to modify the referenced object.

    /!\ parsings done in parse_configurations should be reversed in this function.

    `path` should be to a `.yaml` file.

    Args:
        conf (dict): experimental configuration
        path (str | Path): where to dump the resulting YAML
    """
    conf = deepcopy(_conf)
    if "SMARTPHONE_OWNER_FRACTION_BY_AGE" in conf:
        conf["SMARTPHONE_OWNER_FRACTION_BY_AGE"] = {
            "-".join([str(i) for i in k]): v
            for k, v in conf["SMARTPHONE_OWNER_FRACTION_BY_AGE"].items()
        }

    if "HUMAN_DISTRIBUTION" in conf:
        conf["HUMAN_DISTRIBUTION"] = {
            "-".join([str(i) for i in k]): v
            for k, v in conf["HUMAN_DISTRIBUTION"].items()
        }

    if "NORMALIZED_SUSCEPTIBILITY_BY_AGE" in conf:
        conf["NORMALIZED_SUSCEPTIBILITY_BY_AGE"] = {
                "-".join([str(i) for i in k]): v
                for k, v in conf["NORMALIZED_SUSCEPTIBILITY_BY_AGE"].items()
            }

    if "MEAN_DAILY_INTERACTION_FOR_AGE_GROUP" in conf:
        conf["MEAN_DAILY_INTERACTION_FOR_AGE_GROUP"] = {
                "-".join([str(i) for i in k]): v
                for k, v in conf["MEAN_DAILY_INTERACTION_FOR_AGE_GROUP"].items()
            }

    if "start_time" in conf:
        conf["start_time"] = conf["start_time"].strftime("%Y-%m-%d %H:%M:%S")

    path = Path(path).resolve()
    path.parent.mkdir(parents=True, exist_ok=True)
    if path.exists():
        print("WARNING configuration already exists in {}. Overwriting.".format(
            str(path.parent)
        ))

    with path.open("w") as f:
        yaml.safe_dump(conf, f)


def relativefreq2absolutefreq(
        bins_fractions: dict,
        n_elements: int,
        rng
) -> dict:
    """
    Convert relative frequencies to absolute frequencies such that the number of elements sum to n_entity.
    First, we assign `math.floor(fraction*n_entity)` to each bin and then, we assign the remaining elements randomly
    until we have `n_entity`.
    Args:
        bins_fractions (dict): each key is the bin description and each value is the relative frequency.
        n_elements (int): the total number of elements to assign.
        rng: a random generator for randomly assigning the remaining elements
    Returns:
        histogram (dict): each key is the bin description and each value is the absolute frequency.
    """
    histogram = {}
    for my_bin, fraction in bins_fractions.items():
        histogram[my_bin] = math.floor(fraction * n_elements)
    while np.sum(list(histogram.values())) < n_elements:
        bins = list(histogram.keys())
        random_bin = rng.choice(len(bins))
        histogram[bins[random_bin]] += 1

    assert np.sum(list(histogram.values())) == n_elements

    return histogram


def get_git_revision_hash():
    """Get current git hash the code is run from

    Returns:
        str: git hash
    """
    return subprocess.check_output(["git", "rev-parse", "HEAD"]).decode().strip()

def get_test_false_negative_rate(test_type, days_since_exposure, conf, interpolate="step"):
    rates = conf['TEST_TYPES'][test_type]['P_FALSE_NEGATIVE']['rate']
    days = conf['TEST_TYPES'][test_type]['P_FALSE_NEGATIVE']['days_since_exposure']
    if interpolate == "step":
        for x,y in zip(days, rates):
            if  days_since_exposure <= x:
                return y
        return y
    else:
        raise

def get_p_infection(infector, infectors_infectiousness, infectee, social_contact_factor, contagion_knob, mask_efficacy_factor, hygiene_efficacy_factor, self, h):
    # probability of transmission
    # It is similar to Oxford COVID-19 model described in Section 4.
    rate_of_infection = infectee.normalized_susceptibility * social_contact_factor * 1 / infectee.mean_daily_interaction_age_group
    rate_of_infection *= infectors_infectiousness * infector.infection_ratio
    rate_of_infection *= contagion_knob
    p_infection = 1 - np.exp(-rate_of_infection)

    # factors that can reduce probability of transmission.
    # (no-source) How to reduce the transmission probability mathematically?
    mask_efficacy = (self.mask_efficacy + h.mask_efficacy)
    # mask_efficacy = p_infection - infector.mask_efficacy * p_infection - infectee.mask_efficacy * p_infection
    hygiene_efficacy = self.hygiene + h.hygiene
    reduction_factor = mask_efficacy * mask_efficacy_factor + hygiene_efficacy * hygiene_efficacy_factor
    p_infection *= np.exp(-reduction_factor)
    return p_infection


def subprocess_cmd(command):
    process = subprocess.Popen(command,stdout=subprocess.PIPE, shell=True)
    proc_stdout = process.communicate()[0].strip()

def zip_outdir(outdir):
    path = Path(outdir).resolve()
    assert path.exists()
    print(f"Zipping {outdir}...")
    start_time = time.time()
    command = "cd {}; zip -r -0 {}.zip {}".format(
        str(path.parent), path.name, path.name
    )
    subprocess_cmd(command)<|MERGE_RESOLUTION|>--- conflicted
+++ resolved
@@ -1882,13 +1882,10 @@
     data['outside_daily_contacts'] = tracker.outside_daily_contacts
     data['test_monitor'] = tracker.test_monitor
     data['encounter_distances'] = tracker.encounter_distances
-<<<<<<< HEAD
     data['effective_contacts_since_intervention'] = tracker.compute_effective_contacts(since_intervention=True)
     data['effective_contacts_all_days'] = tracker.compute_effective_contacts(since_intervention=False)
-=======
     data['humans_state'] = tracker.humans_state
     data['humans_rec_level'] = tracker.humans_rec_level
->>>>>>> 21afa347
     # data['dist_encounters'] = dict(tracker.dist_encounters)
     # data['time_encounters'] = dict(tracker.time_encounters)
     # data['day_encounters'] = dict(tracker.day_encounters)
